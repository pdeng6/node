// Copyright 2012 the V8 project authors. All rights reserved.
// Redistribution and use in source and binary forms, with or without
// modification, are permitted provided that the following conditions are
// met:
//
//     * Redistributions of source code must retain the above copyright
//       notice, this list of conditions and the following disclaimer.
//     * Redistributions in binary form must reproduce the above
//       copyright notice, this list of conditions and the following
//       disclaimer in the documentation and/or other materials provided
//       with the distribution.
//     * Neither the name of Google Inc. nor the names of its
//       contributors may be used to endorse or promote products derived
//       from this software without specific prior written permission.
//
// THIS SOFTWARE IS PROVIDED BY THE COPYRIGHT HOLDERS AND CONTRIBUTORS
// "AS IS" AND ANY EXPRESS OR IMPLIED WARRANTIES, INCLUDING, BUT NOT
// LIMITED TO, THE IMPLIED WARRANTIES OF MERCHANTABILITY AND FITNESS FOR
// A PARTICULAR PURPOSE ARE DISCLAIMED. IN NO EVENT SHALL THE COPYRIGHT
// OWNER OR CONTRIBUTORS BE LIABLE FOR ANY DIRECT, INDIRECT, INCIDENTAL,
// SPECIAL, EXEMPLARY, OR CONSEQUENTIAL DAMAGES (INCLUDING, BUT NOT
// LIMITED TO, PROCUREMENT OF SUBSTITUTE GOODS OR SERVICES; LOSS OF USE,
// DATA, OR PROFITS; OR BUSINESS INTERRUPTION) HOWEVER CAUSED AND ON ANY
// THEORY OF LIABILITY, WHETHER IN CONTRACT, STRICT LIABILITY, OR TORT
// (INCLUDING NEGLIGENCE OR OTHERWISE) ARISING IN ANY WAY OUT OF THE USE
// OF THIS SOFTWARE, EVEN IF ADVISED OF THE POSSIBILITY OF SUCH DAMAGE.

#include "elements-kind.h"

#include "api.h"
#include "elements.h"
#include "objects.h"

namespace v8 {
namespace internal {


<<<<<<< HEAD
const char* ElementsKindToString(ElementsKind kind) {
=======
int ElementsKindToShiftSize(ElementsKind elements_kind) {
  switch (elements_kind) {
    case EXTERNAL_BYTE_ELEMENTS:
    case EXTERNAL_PIXEL_ELEMENTS:
    case EXTERNAL_UNSIGNED_BYTE_ELEMENTS:
      return 0;
    case EXTERNAL_SHORT_ELEMENTS:
    case EXTERNAL_UNSIGNED_SHORT_ELEMENTS:
      return 1;
    case EXTERNAL_INT_ELEMENTS:
    case EXTERNAL_UNSIGNED_INT_ELEMENTS:
    case EXTERNAL_FLOAT_ELEMENTS:
      return 2;
    case EXTERNAL_DOUBLE_ELEMENTS:
    case FAST_DOUBLE_ELEMENTS:
    case FAST_HOLEY_DOUBLE_ELEMENTS:
      return 3;
    case FAST_SMI_ELEMENTS:
    case FAST_ELEMENTS:
    case FAST_HOLEY_SMI_ELEMENTS:
    case FAST_HOLEY_ELEMENTS:
    case DICTIONARY_ELEMENTS:
    case NON_STRICT_ARGUMENTS_ELEMENTS:
      return kPointerSizeLog2;
  }
  UNREACHABLE();
  return 0;
}


void PrintElementsKind(FILE* out, ElementsKind kind) {
>>>>>>> 39e2426b
  ElementsAccessor* accessor = ElementsAccessor::ForKind(kind);
  return accessor->name();
}


void PrintElementsKind(FILE* out, ElementsKind kind) {
  PrintF(out, "%s", ElementsKindToString(kind));
}


ElementsKind GetInitialFastElementsKind() {
  if (FLAG_packed_arrays) {
    return FAST_SMI_ELEMENTS;
  } else {
    return FAST_HOLEY_SMI_ELEMENTS;
  }
}


struct InitializeFastElementsKindSequence {
  static void Construct(
      ElementsKind** fast_elements_kind_sequence_ptr) {
    ElementsKind* fast_elements_kind_sequence =
        new ElementsKind[kFastElementsKindCount];
    *fast_elements_kind_sequence_ptr = fast_elements_kind_sequence;
    STATIC_ASSERT(FAST_SMI_ELEMENTS == FIRST_FAST_ELEMENTS_KIND);
    fast_elements_kind_sequence[0] = FAST_SMI_ELEMENTS;
    fast_elements_kind_sequence[1] = FAST_HOLEY_SMI_ELEMENTS;
    fast_elements_kind_sequence[2] = FAST_DOUBLE_ELEMENTS;
    fast_elements_kind_sequence[3] = FAST_HOLEY_DOUBLE_ELEMENTS;
    fast_elements_kind_sequence[4] = FAST_ELEMENTS;
    fast_elements_kind_sequence[5] = FAST_HOLEY_ELEMENTS;
  }
};


static LazyInstance<ElementsKind*,
                    InitializeFastElementsKindSequence>::type
    fast_elements_kind_sequence = LAZY_INSTANCE_INITIALIZER;


ElementsKind GetFastElementsKindFromSequenceIndex(int sequence_number) {
  ASSERT(sequence_number >= 0 &&
         sequence_number < kFastElementsKindCount);
  return fast_elements_kind_sequence.Get()[sequence_number];
}


int GetSequenceIndexFromFastElementsKind(ElementsKind elements_kind) {
  for (int i = 0; i < kFastElementsKindCount; ++i) {
    if (fast_elements_kind_sequence.Get()[i] == elements_kind) {
      return i;
    }
  }
  UNREACHABLE();
  return 0;
}


ElementsKind GetNextMoreGeneralFastElementsKind(ElementsKind elements_kind,
                                                bool allow_only_packed) {
  ASSERT(IsFastElementsKind(elements_kind));
  ASSERT(elements_kind != TERMINAL_FAST_ELEMENTS_KIND);
  while (true) {
    int index =
        GetSequenceIndexFromFastElementsKind(elements_kind) + 1;
    elements_kind = GetFastElementsKindFromSequenceIndex(index);
    if (!IsFastHoleyElementsKind(elements_kind) || !allow_only_packed) {
      return elements_kind;
    }
  }
  UNREACHABLE();
  return TERMINAL_FAST_ELEMENTS_KIND;
}


bool IsMoreGeneralElementsKindTransition(ElementsKind from_kind,
                                         ElementsKind to_kind) {
  switch (from_kind) {
    case FAST_SMI_ELEMENTS:
      return to_kind != FAST_SMI_ELEMENTS;
    case FAST_HOLEY_SMI_ELEMENTS:
      return to_kind != FAST_SMI_ELEMENTS &&
          to_kind != FAST_HOLEY_SMI_ELEMENTS;
    case FAST_DOUBLE_ELEMENTS:
      return to_kind != FAST_SMI_ELEMENTS &&
          to_kind != FAST_HOLEY_SMI_ELEMENTS &&
          to_kind != FAST_DOUBLE_ELEMENTS;
    case FAST_HOLEY_DOUBLE_ELEMENTS:
      return to_kind == FAST_ELEMENTS ||
          to_kind == FAST_HOLEY_ELEMENTS;
    case FAST_ELEMENTS:
      return to_kind == FAST_HOLEY_ELEMENTS;
    case FAST_HOLEY_ELEMENTS:
      return false;
    default:
      return false;
  }
}


} }  // namespace v8::internal<|MERGE_RESOLUTION|>--- conflicted
+++ resolved
@@ -35,9 +35,6 @@
 namespace internal {
 
 
-<<<<<<< HEAD
-const char* ElementsKindToString(ElementsKind kind) {
-=======
 int ElementsKindToShiftSize(ElementsKind elements_kind) {
   switch (elements_kind) {
     case EXTERNAL_BYTE_ELEMENTS:
@@ -68,8 +65,7 @@
 }
 
 
-void PrintElementsKind(FILE* out, ElementsKind kind) {
->>>>>>> 39e2426b
+const char* ElementsKindToString(ElementsKind kind) {
   ElementsAccessor* accessor = ElementsAccessor::ForKind(kind);
   return accessor->name();
 }

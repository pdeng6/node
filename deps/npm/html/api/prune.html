<!doctype html>
<html>
  <title>prune</title>
  <meta http-equiv="content-type" value="text/html;utf-8">
  <link rel="stylesheet" type="text/css" href="../static/style.css">

  <body>
    <div id="wrapper">
<h1><a href="../api/prune.html">prune</a></h1> <p>Remove extraneous packages</p>

<h2 id="SYNOPSIS">SYNOPSIS</h2>

<pre><code>npm.commands.prune([packages,] callback)</code></pre>

<h2 id="DESCRIPTION">DESCRIPTION</h2>

<p>This command removes &quot;extraneous&quot; packages.</p>

<p>The first parameter is optional, and it specifies packages to be removed.</p>

<p>No packages are specified, then all packages will be checked.</p>

<p>Extraneous packages are packages that are not listed on the parent
package&#39;s dependencies list.</p>
</div>
<<<<<<< HEAD
<p id="footer">prune &mdash; npm@1.2.12</p>
=======
<p id="footer">prune &mdash; npm@1.2.14</p>
>>>>>>> 80fb5809
<script>
;(function () {
var wrapper = document.getElementById("wrapper")
var els = Array.prototype.slice.call(wrapper.getElementsByTagName("*"), 0)
  .filter(function (el) {
    return el.parentNode === wrapper
        && el.tagName.match(/H[1-6]/)
        && el.id
  })
var l = 2
  , toc = document.createElement("ul")
toc.innerHTML = els.map(function (el) {
  var i = el.tagName.charAt(1)
    , out = ""
  while (i > l) {
    out += "<ul>"
    l ++
  }
  while (i < l) {
    out += "</ul>"
    l --
  }
  out += "<li><a href='#" + el.id + "'>" +
    ( el.innerText || el.text || el.innerHTML)
    + "</a>"
  return out
}).join("\n")
toc.id = "toc"
document.body.appendChild(toc)
})()
</script>
</body></html><|MERGE_RESOLUTION|>--- conflicted
+++ resolved
@@ -23,11 +23,7 @@
 <p>Extraneous packages are packages that are not listed on the parent
 package&#39;s dependencies list.</p>
 </div>
-<<<<<<< HEAD
-<p id="footer">prune &mdash; npm@1.2.12</p>
-=======
 <p id="footer">prune &mdash; npm@1.2.14</p>
->>>>>>> 80fb5809
 <script>
 ;(function () {
 var wrapper = document.getElementById("wrapper")

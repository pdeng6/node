--- conflicted
+++ resolved
@@ -1,4 +1,3 @@
-<<<<<<< HEAD
 2012.07.20, Version 0.9.0 (Unstable)
 
 * punycode: update to v1.1.1 (Mathias Bynens)
@@ -22,8 +21,6 @@
 * Fix #3521 Make process.env more like a regular Object (isaacs)
 
 
-2012.07.25, Version 0.8.4 (Stable)
-=======
 2012.08.02, Version 0.8.5 (Stable)
 
 * node: tag Encode and friends NODE_EXTERN (Ben Noordhuis)
@@ -62,7 +59,6 @@
 
 
 2012.07.25, Version 0.8.4 (Stable), f98562fcd7d1cab573ca4dc1612157d6999befd4
->>>>>>> 5fdeebd9
 
 * V8: Upgrade to 3.11.10.17
 

<<<<<<< HEAD
2013.08.21, Version 0.11.7 (Unstable)

* uv: upgrade to v0.11.13

* v8: upgrade to 3.20.17

* buffer: adhere to INSPECT_MAX_BYTES (Timothy J Fontaine)

* buffer: fix regression for large buffer creation (Trevor Norris)

* buffer: don't throw if slice length too long (Trevor Norris)

* buffer: Buffer(buf) constructor copies into the proper buffer (Ben Noordhuis)

* cli: remove --max-stack-size (Ben Noordhuis)

* cli: unknown command line options are errors (Ben Noordhuis)

* child_process: exec accept buffer as an encoding (Seth Fitzsimmons)

* crypto: make randomBytes/pbkdf2 callbacks domain aware (Ben Noordhuis)

* domain: deprecate domain.dispose(). (Forrest L Norvell)

* fs: Expose birthtime on stat objects (isaacs)

* http: Only send connection:keep-alive if necessary (isaacs)

* repl: Catch syntax errors better (isaacs, Nathan Rajlich)

* stream: change default highWaterMark for objectMode to 16 (Mathias Buus)

* stream: make setEncoding/pause/resume chainable (Julian Gruber, isaacs)

* util: pass opts to custom inspect functions (Timothy J Fontaine)

* vm: rewritten to behave like Contextify (Domenic Denicola)


2013.08.21, Version 0.11.6 (Unstable), 04018d4b3938fd30ba14822e79195e4af2be36f6

* uv: Upgrade to v0.11.8

* v8: upgrade v8 to 3.20.14.1

* build: disable SSLv2 by default (Ben Noordhuis)

* build: don't auto-destroy existing configuration (Ben Noordhuis)

* crypto: add TLS 1.1 and 1.2 to secureProtocol list (Matthias Bartelmeß)

* crypto: fix memory leak in randomBytes() error path (Ben Noordhuis)

* dgram: don't call into js when send cb is omitted (Ben Noordhuis)

* dgram: fix regression in string argument handling (Ben Noordhuis)

* domains: performance improvements (Trevor Norris)

* events: EventEmitter = require('events') (Jake Verbaten)

* http: Add write()/end() callbacks (isaacs)

* http: Consistent 'finish' event semantics (isaacs)

* http: Prefer 'binary' over 'ascii' (isaacs)

* http: Support legacy agent.addRequest API (isaacs)

* http: Write hex/base64 chunks properly (isaacs)

* http: add agent.maxFreeSockets option (isaacs)

* http: provide access to raw headers/trailers (isaacs)

* http: removed headers stay removed (James Halliday)

* http,timers: improve callback performance (Ben Noordhuis)

* net: family option in net.connect (Vsevolod Strukchinsky)

* readline: pause stdin before turning off terminal raw mode (Daniel Chatfield)

* smalloc: allow different external array types (Trevor Norris)

* smalloc: expose ExternalArraySize (Trevor Norris)

* stream: Short-circuit buffer pushes when flowing (isaacs)

* tls: handle errors on socket before releasing it (Fedor Indutny)

* util: fix isPrimitive check (Trevor Norris)

* util: isObject should always return boolean (Trevor Norris)


2013.08.06, Version 0.11.5 (Unstable), 6f92da2dd106b0c63fde563284f83e08e2a521b5

* v8: upgrade to 3.20.11

* uv: upgrade to v0.11.7

* buffer: return offset for end of last write (Trevor Norris)

* build: embed the mdb_v8.so into the binary (Timothy J Fontaine)

* build: fix --without-ssl build (Ben Noordhuis)

* child_process: add 'shell' option to .exec() (Ben Noordhuis)

* dgram: report send errors to cb, don't pass bytes (Ben Noordhuis)

* fs: write strings directly to disk (Trevor Norris)

* https: fix default port (Koichi Kobayashi)

* openssl: use asm for sha, md5, rmd (Fedor Indutny)

* os: add mac address to networkInterfaces() output (Brian White)

* smalloc: introduce smalloc module (Trevor Norris)

* stream: Simplify flowing, passive data listening (streams3) (isaacs)

* tls: asynchronous SNICallback (Fedor Indutny)

* tls: share tls tickets key between cluster workers (Fedor Indutny)

* util: don't throw on circular %j input to format() (Ben Noordhuis)


2013.07.12, Version 0.11.4 (Unstable), b5b84197ed037918fd1a26e5cb87cce7c812ca55

* npm: Upgrade to 1.3.4

* v8: Upgrade to v3.20.2

* c-ares: Upgrade to piscisaureus/cares@805d153

* timers: setImmediate process full queue each turn (Ben Noordhuis)

* http: Add agent.get/request methods (isaacs)

* http: Proper KeepAlive behavior (isaacs)

* configure: fix the --without-ssl option (Nathan Rajlich)

* buffer: propagate originating parent (Trevor Norris)

* tls_wrap: return Error not throw for missing cert (Timothy J Fontaine)

* src: enable native v8 typed arrays (Ben Noordhuis)

* stream: objectMode transform should allow falsey values (Jeff Barczewski)

* slab_allocator: remove SlabAllocator (Trevor Norris)

* crypto: fix memory leak in LoadPKCS12 (Fedor Indutny)

* tls: export TLSSocket (Fedor Indutny)

* zlib: allow changing of level and strategy (Brian White)

* zlib: allow custom flush type for flush() (Brian White)


2013.06.26, Version 0.11.3 (Unstable), 38c0c47bbe280ddc42054418091571e532d82a1e

* uv: Upgrade to v0.11.5

* c-ares: upgrade to 1.10.0

* v8: upgrade to v3.19.13

* punycode: update to v1.2.3 (Mathias Bynens)

* debugger: break on uncaught exception (Miroslav Bajtos)

* child_process: emit 'disconnect' asynchronously (Ben Noordhuis)

* dtrace: enable uv's probes if enabled (Timothy J Fontaine)

* dtrace: unify dtrace and systemtap interfaces (Timothy J Fontaine)

* buffer: New API for backing data store (Trevor Norris)

* buffer: return `this` in fill() for chainability (Brian White)

* build: fix include order for building on windows (Timothy J Fontaine)

* build: add android support (Linus Mårtensson)

* readline: strip ctrl chars for prompt width calc (Krzysztof Chrapka)

* tls: introduce TLSSocket based on tls_wrap binding (Fedor Indutny)

* tls: add localAddress and localPort properties (Ben Noordhuis)

* crypto: free excessive memory in NodeBIO (Fedor Indutny)

* process: remove maxTickDepth (Trevor Norris)

* timers: use uv_now instead of Date.now (Timothy J Fontaine)

* util: Add debuglog, deprecate console lookalikes (isaacs)

* module: use path.sep instead of a custom solution (Robert Kowalski)

* http: don't escape request path, reject bad chars (Ben Noordhuis)

* net: emit dns 'lookup' event before connect (Ben Noordhuis)

* dns: add getServers and setServers (Timothy J Fontaine)


2013.05.13, Version 0.11.2 (Unstable), 5d3dc0e4c3369dfb00b7b13e08936c2e652fa696

* uv: Upgrade to 0.11.2

* V8: Upgrade to 3.19.0

* npm: Upgrade to 1.2.21

* build: Makefile should respect configure --prefix (Timothy J Fontaine)

* cluster: use round-robin load balancing (Ben Noordhuis)

* debugger, cluster: each worker has new debug port (Miroslav Bajtoš)

* debugger: `restart` with custom debug port (Miroslav Bajtoš)

* debugger: breakpoints in scripts not loaded yet (Miroslav Bajtoš)

* event: EventEmitter#setMaxListeners() returns this (Sam Roberts)

* events: add EventEmitter.defaultMaxListeners (Ben Noordhuis)

* install: Support $(PREFIX) install target directory prefix (Olof Johansson)

* os: Include netmask in os.networkInterfaces() (Ben Kelly)

* path: add path.isAbsolute(path) (Ryan Doenges)

* stream: Guarantee ordering of 'finish' event (isaacs)

* streams: introduce .cork/.uncork/._writev (Fedor Indutny)

* vm: add support for timeout argument (Andrew Paprocki)


2013.04.19, Version 0.11.1 (Unstable), 4babd2b46ebf9fbea2c9946af5cfae25a33b2b22

* V8: upgrade to 3.18.0

* uv: Upgrade to v0.11.1

* http: split into multiple separate modules (Timothy J Fontaine)

* http: escape unsafe characters in request path (Ben Noordhuis)

* url: Escape all unwise characters (isaacs)

* build: depend on v8 postmortem-metadata if enabled (Paddy Byers)

* etw: update prototypes to match dtrace provider (Timothy J Fontaine)

* buffer: change output of Buffer.prototype.toJSON() (David Braun)

* dtrace: actually use the _handle.fd value (Timothy J Fontaine)

* dtrace: pass more arguments to probes (Dave Pacheco)

* build: allow building with dtrace on osx (Dave Pacheco)

* zlib: allow passing options to convenience methods (Kyle Robinson Young)


2013.03.28, Version 0.11.0 (Unstable), bce38b3d74e64fcb7d04a2dd551151da6168cdc5

* V8: update to 3.17.13

* os: use %SystemRoot% or %windir% in os.tmpdir() (Suwon Chae)

* util: fix util.inspect() line width calculation (Marcin Kostrzewa)

* buffer: remove _charsWritten (Trevor Norris)

* fs: uv_[fl]stat now reports subsecond resolution (Timothy J Fontaine)

* fs: Throw if error raised and missing callback (bnoordhuis)

* tls: expose SSL_CTX_set_timeout via tls.createServer (Manav Rathi)

* tls: remove harmful unnecessary bounds checking (Marcel Laverdet)

* buffer: write ascii strings using WriteOneByte (Trevor Norris)

* dtrace: fix generation of v8 constants on freebsd (Fedor Indutny)

* dtrace: x64 ustack helper (Fedor Indutny)

* readline: handle wide characters properly (Nao Iizuka)

* repl: Use a domain to catch async errors safely (isaacs)

* repl: emit 'reset' event when context is reset (Sami Samhuri)

* util: custom `inspect()` method may return an Object (Nathan Rajlich)

* console: `console.dir()` bypasses inspect() methods (Nathan Rajlich)
=======
2013.09.04, Version 0.10.18 (Stable)

* uv: Upgrade to v0.10.15

* stream: Don't crash on unset _events property (isaacs)

* stream: Pass 'buffer' encoding with decoded writable chunks (isaacs)
>>>>>>> 8b052066


2013.08.21, Version 0.10.17 (Stable), 469a4a5091a677df62be319675056b869c31b35c

* uv: Upgrade v0.10.14

* http_parser: Do not accept PUN/GEM methods as PUT/GET (Chris Dickinson)

* tls: fix assertion when ssl is destroyed at read (Fedor Indutny)

* stream: Throw on 'error' if listeners removed (isaacs)

* dgram: fix assertion on bad send() arguments (Ben Noordhuis)

* readline: pause stdin before turning off terminal raw mode (Daniel Chatfield)


2013.08.16, Version 0.10.16 (Stable), 50b4c905a4425430ae54db4906f88982309e128d

* v8: back-port fix for CVE-2013-2882

* npm: Upgrade to 1.3.8

* crypto: fix assert() on malformed hex input (Ben Noordhuis)

* crypto: fix memory leak in randomBytes() error path (Ben Noordhuis)

* events: fix memory leak, don't leak event names (Ben Noordhuis)

* http: Handle hex/base64 encodings properly (isaacs)

* http: improve chunked res.write(buf) performance (Ben Noordhuis)

* stream: Fix double pipe error emit (Eran Hammer)


2013.07.25, Version 0.10.15 (Stable), 2426d65af860bda7be9f0832a99601cc43c6cf63

* src: fix process.getuid() return value (Ben Noordhuis)


2013.07.25, Version 0.10.14 (Stable), fdf57f811f9683a4ec49a74dc7226517e32e6c9d

* uv: Upgrade to v0.10.13

* npm: Upgrade to v1.3.5

* os: Don't report negative times in cpu info (Ben Noordhuis)

* fs: Handle large UID and GID (Ben Noordhuis)

* url: Fix edge-case when protocol is non-lowercase (Shuan Wang)

* doc: Streams API Doc Rewrite (isaacs)

* node: call MakeDomainCallback in all domain cases (Trevor Norris)

* crypto: fix memory leak in LoadPKCS12 (Fedor Indutny)


2013.07.09, Version 0.10.13 (Stable), e32660a984427d46af6a144983cf7b8045b7299c

* uv: Upgrade to v0.10.12

* npm: Upgrade to 1.3.2

* windows: get proper errno (Ben Noordhuis)

* tls: only wait for finish if we haven't seen it (Timothy J Fontaine)

* http: Dump response when request is aborted (isaacs)

* http: use an unref'd timer to fix delay in exit (Peter Rust)

* zlib: level can be negative (Brian White)

* zlib: allow zero values for level and strategy (Brian White)

* buffer: add comment explaining buffer alignment (Ben Noordhuis)

* string_bytes: properly detect 64bit (Timothy J Fontaine)

* src: fix memory leak in UsingDomains() (Ben Noordhuis)


2013.06.18, Version 0.10.12 (Stable), a088cf4f930d3928c97d239adf950ab43e7794aa

* npm: Upgrade to 1.2.32

* readline: make `ctrl + L` clear the screen (Yuan Chuan)

* v8: add setVariableValue debugger command (Ben Noordhuis)

* net: Do not destroy socket mid-write (isaacs)

* v8: fix build for mips32r2 architecture (Andrei Sedoi)

* configure: fix cross-compilation host_arch_cc() (Andrei Sedoi)


2013.06.13, Version 0.10.11 (Stable), d9d5bc465450ae5d60da32e9ffcf71c2767f1fad

* uv: upgrade to 0.10.11

* npm: Upgrade to 1.2.30

* openssl: add missing configuration pieces for MIPS (Andrei Sedoi)

* Revert "http: remove bodyHead from 'upgrade' events" (isaacs)

* v8: fix pointer arithmetic undefined behavior (Trevor Norris)

* crypto: fix utf8/utf-8 encoding check (Ben Noordhuis)

* net: Fix busy loop on POLLERR|POLLHUP on older linux kernels (Ben Noordhuis, isaacs)


2013.06.04, Version 0.10.10 (Stable), 25e51c396aa23018603baae2b1d9390f5d9db496

* uv: Upgrade to 0.10.10

* npm: Upgrade to 1.2.25

* url: Properly parse certain oddly formed urls (isaacs)

* stream: unshift('') is a noop (isaacs)


2013.05.30, Version 0.10.9 (Stable), 878ffdbe6a8eac918ef3a7f13925681c3778060b

* npm: Upgrade to 1.2.24

* uv: Upgrade to v0.10.9

* repl: fix JSON.parse error check (Brian White)

* tls: proper .destroySoon (Fedor Indutny)

* tls: invoke write cb only after opposite read end (Fedor Indutny)

* tls: ignore .shutdown() syscall error (Fedor Indutny)


2013.05.24, Version 0.10.8 (Stable), 30d9e9fdd9d4c33d3d95a129d021cd8b5b91eddb

* v8: update to 3.14.5.9

* uv: upgrade to 0.10.8

* npm: Upgrade to 1.2.23

* http: remove bodyHead from 'upgrade' events (Nathan Zadoks)

* http: Return true on empty writes, not false (isaacs)

* http: save roundtrips, convert buffers to strings (Ben Noordhuis)

* configure: respect the --dest-os flag consistently (Nathan Rajlich)

* buffer: throw when writing beyond buffer (Trevor Norris)

* crypto: Clear error after DiffieHellman key errors (isaacs)

* string_bytes: strip padding from base64 strings (Trevor Norris)


2013.05.17, Version 0.10.7 (Stable), d2fdae197ac542f686ee06835d1153dd43b862e5

* uv: upgrade to v0.10.7

* npm: Upgrade to 1.2.21

* crypto: Don't ignore verify encoding argument (isaacs)

* buffer, crypto: fix default encoding regression (Ben Noordhuis)

* timers: fix setInterval() assert (Ben Noordhuis)


2013.05.14, Version 0.10.6 (Stable), 5deb1672f2b5794f8be19498a425ea4dc0b0711f

* module: Deprecate require.extensions (isaacs)

* stream: make Readable.wrap support objectMode, empty streams (Daniel Moore)

* child_process: fix handle delivery (Ben Noordhuis)

* crypto: Fix performance regression (isaacs)

* src: DRY string encoding/decoding (isaacs)


2013.04.23, Version 0.10.5 (Stable), deeaf8fab978e3cadb364e46fb32dafdebe5f095

* uv: Upgrade to 0.10.5 (isaacs)

* build: added support for Visual Studio 2012 (Miroslav Bajtoš)

* http: Don't try to destroy nonexistent sockets (isaacs)

* crypto: LazyTransform on properties, not methods (isaacs)

* assert: put info in err.message, not err.name (Ryan Doenges)

* dgram: fix no address bind() (Ben Noordhuis)

* handle_wrap: fix NULL pointer dereference (Ben Noordhuis)

* os: fix unlikely buffer overflow in os.type() (Ben Noordhuis)

* stream: Fix unshift() race conditions (isaacs)




2013.04.11, Version 0.10.4 (Stable), 9712aa9f76073c30850b20a188b1ed12ffb74d17

* uv: Upgrade to 0.10.4

* npm: Upgrade to 1.2.18

* v8: Avoid excessive memory growth in JSON.parse (Fedor Indutny)

* child_process, cluster: fix O(n*m) scan of cmd string (Ben Noordhuis)

* net: fix socket.bytesWritten Buffers support (Fedor Indutny)

* buffer: fix offset checks (Łukasz Walukiewicz)

* stream: call write cb before finish event (isaacs)

* http: Support write(data, 'hex') (isaacs)

* crypto: dh secret should be left-padded (Fedor Indutny)

* process: expose NODE_MODULE_VERSION in process.versions (Rod Vagg)

* crypto: fix constructor call in crypto streams (Andreas Madsen)

* net: account for encoding in .byteLength (Fedor Indutny)

* net: fix buffer iteration in bytesWritten (Fedor Indutny)

* crypto: zero is not an error if writing 0 bytes (Fedor Indutny)

* tls: Re-enable check of CN-ID in cert verification (Tobias Müllerleile)


2013.04.03, Version 0.10.3 (Stable), d4982f6f5e4a9a703127489a553b8d782997ea43

* npm: Upgrade to 1.2.17

* child_process: acknowledge sent handles (Fedor Indutny)

* etw: update prototypes to match dtrace provider (Timothy J Fontaine)

* dtrace: pass more arguments to probes (Dave Pacheco)

* build: allow building with dtrace on osx (Dave Pacheco)

* http: Remove legacy ECONNRESET workaround code (isaacs)

* http: Ensure socket cleanup on client response end (isaacs)

* tls: Destroy socket when encrypted side closes (isaacs)

* repl: isSyntaxError() catches "strict mode" errors (Nathan Rajlich)

* crypto: Pass options to ctor calls (isaacs)

* src: tie process.versions.uv to uv_version_string() (Ben Noordhuis)


2013.03.28, Version 0.10.2 (Stable), 1e0de9c426e07a260bbec2d2196c2d2db8eb8886

* npm: Upgrade to 1.2.15

* uv: Upgrade to 0.10.3

* tls: handle SSL_ERROR_ZERO_RETURN (Fedor Indutny)

* tls: handle errors before calling C++ methods (Fedor Indutny)

* tls: remove harmful unnecessary bounds checking (Marcel Laverdet)

* crypto: make getCiphers() return non-SSL ciphers (Ben Noordhuis)

* crypto: check randomBytes() size argument (Ben Noordhuis)

* timers: do not calculate Timeout._when property (Alexey Kupershtokh)

* timers: fix off-by-one ms error (Alexey Kupershtokh)

* timers: handle signed int32 overflow in enroll() (Fedor Indutny)

* stream: Fix stall in Transform under very specific conditions (Gil Pedersen)

* stream: Handle late 'readable' event listeners (isaacs)

* stream: Fix early end in Writables on zero-length writes (isaacs)

* domain: fix domain callback from MakeCallback (Trevor Norris)

* child_process: don't emit same handle twice (Ben Noordhuis)

* child_process: fix sending utf-8 to child process (Ben Noordhuis)


2013.03.21, Version 0.10.1 (Stable), c274d1643589bf104122674a8c3fd147527a667d

* npm: upgrade to 1.2.15

* crypto: Improve performance of non-stream APIs (Fedor Indutny)

* tls: always reset this.ssl.error after handling (Fedor Indutny)

* tls: Prevent mid-stream hangs (Fedor Indutny, isaacs)

* net: improve arbitrary tcp socket support (Ben Noordhuis)

* net: handle 'finish' event only after 'connect' (Fedor Indutny)

* http: Don't hot-path end() for large buffers (isaacs)

* fs: Missing cb errors are deprecated, not a throw (isaacs)

* fs: make write/appendFileSync correctly set file mode (Raymond Feng)

* stream: Return self from readable.wrap (isaacs)

* stream: Never call decoder.end() multiple times (Gil Pedersen)

* windows: enable watching signals with process.on('SIGXYZ') (Bert Belder)

* node: revert removal of MakeCallback (Trevor Norris)

* node: Unwrap without aborting in handle fd getter (isaacs)


2013.03.11, Version 0.10.0 (Stable), 163ca274230fce536afe76c64676c332693ad7c1

* npm: Upgrade to 1.2.14

* core: Append filename properly in dlopen on windows (isaacs)

* zlib: Manage flush flags appropriately (isaacs)

* domains: Handle errors thrown in nested error handlers (isaacs)

* buffer: Strip high bits when converting to ascii (Ben Noordhuis)

* win/msi: Enable modify and repair (Bert Belder)

* win/msi: Add feature selection for various node parts (Bert Belder)

* win/msi: use consistent registry key paths (Bert Belder)

* child_process: support sending dgram socket (Andreas Madsen)

* fs: Raise EISDIR on Windows when calling fs.read/write on a dir (isaacs)

* unix: fix strict aliasing warnings, macro-ify functions (Ben Noordhuis)

* unix: honor UV_THREADPOOL_SIZE environment var (Ben Noordhuis)

* win/tty: fix typo in color attributes enumeration (Bert Belder)

* win/tty: don't touch insert mode or quick edit mode (Bert Belder)


2013.03.06, Version 0.9.12 (Unstable), 0debf5a82934da805592b6496756cdf27c993abc

* stream: Allow strings in Readable.push/unshift (isaacs)

* stream: Remove bufferSize option (isaacs)

* stream: Increase highWaterMark on large reads (isaacs)

* stream: _write: takes an encoding argument (isaacs)

* stream: _transform: remove output() method, provide encoding (isaacs)

* stream: Don't require read(0) to emit 'readable' event (isaacs)

* node: Add --throw-deprecation (isaacs)

* http: fix multiple timeout events (Eugene Girshov)

* http: More useful setTimeout API on server (isaacs)

* net: use close callback, not process.nextTick (Ben Noordhuis)

* net: Provide better error when writing after FIN (isaacs)

* dns: Support NAPTR queries (Pavel Lang)

* dns: fix ReferenceError in resolve() error path (Xidorn Quan)

* child_process: handle ENOENT correctly on Windows (Scott Blomquist)

* cluster: Rename destroy() to kill(signal=SIGTERM) (isaacs)

* build: define nightly tag external to build system (Timothy J Fontaine)

* build: make msi build work when spaces are present in the path (Bert Belder)

* build: fix msi build issue with WiX 3.7/3.8 (Raymond Feng)

* repl: make compatible with domains (Dave Olszewski)

* events: Code cleanup and performance improvements (Trevor Norris)


2013.03.01, Version 0.9.11 (Unstable), 83392403b7a9b7782b37c17688938c75010f81ba

* V8: downgrade to 3.14.5

* openssl: update to 1.0.1e

* darwin: Make process.title work properly (Ben Noordhuis)

* fs: Support mode/flag options to read/append/writeFile (isaacs)

* stream: _read() no longer takes a callback (isaacs)

* stream: Add stream.unshift(chunk) (isaacs)

* stream: remove lowWaterMark feature (isaacs)

* net: omit superfluous 'connect' event (Ben Noordhuis)

* build, windows: disable SEH (Ben Noordhuis)

* core: remove errno global (Ben Noordhuis)

* core: Remove the nextTick for running the main file (isaacs)

* core: Mark exit() calls with status codes (isaacs)

* core: Fix debug signal handler race condition lock (isaacs)

* crypto: clear error stack (Ben Noordhuis)

* test: optionally set common.PORT via env variable (Timothy J Fontaine)

* path: Throw TypeError on non-string args to path.resolve/join (isaacs, Arianit Uka)

* crypto: fix uninitialized memory access in openssl (Ben Noordhuis)


2013.02.19, Version 0.9.10 (Unstable)

* V8: Upgrade to 3.15.11.15

* npm: Upgrade to 1.2.12

* fs: Change default WriteStream config, increase perf (isaacs)

* process: streamlining tick callback logic (Trevor Norris)

* stream_wrap, udp_wrap: add read-only fd property (Ben Noordhuis)

* buffer: accept negative indices in Buffer#slice() (Ben Noordhuis)

* tls: Cycle data when underlying socket drains (isaacs)

* stream: read(0) should not always trigger _read(n,cb) (isaacs)

* stream: Empty strings/buffers do not signal EOF any longer (isaacs)

* crypto: improve cipher/decipher error messages (Ben Noordhuis)

* net: Respect the 'readable' flag on sockets (isaacs)

* net: don't suppress ECONNRESET (Ben Noordhuis)

* typed arrays: copy Buffer in typed array constructor (Ben Noordhuis)

* typed arrays: make DataView throw on non-ArrayBuffer (Ben Noordhuis)

* windows: MSI installer enhancements (Scott Blomquist, Jim Schubert)


2013.02.07, Version 0.9.9 (Unstable), 4b9f0d190cd6b22853caeb0e07145a98ce1d1d7f

* tls: port CryptoStream to streams2 (Fedor Indutny)

* typed arrays: only share ArrayBuffer backing store (Ben Noordhuis)

* stream: make Writable#end() accept a callback function (Nathan Rajlich)

* buffer: optimize 'hex' handling (Ben Noordhuis)

* dns, cares: don't filter NOTIMP, REFUSED, SERVFAIL (Ben Noordhuis)

* readline: treat bare \r as a line ending (isaacs)

* readline: make \r\n emit one 'line' event (Ben Noordhuis)

* cluster: support datagram sockets (Bert Belder)

* stream: Correct Transform class backpressure (isaacs)

* addon: Pass module object to NODE_MODULE init function (isaacs, Rod Vagg)

* buffer: slow buffer copy compatibility fix (Trevor Norris)

* Add bytesWritten to tls.CryptoStream (Andy Burke)


2013.01.24, Version 0.9.8 (Unstable), 5f2f8400f665dc32c3e10e7d31d53d756ded9156

* npm: Upgrade to v1.2.3

* V8: Upgrade to 3.15.11.10

* streams: Support objects other than Buffers (Jake Verbaten)

* buffer: remove float write range checks (Trevor Norris)

* http: close connection on 304/204 responses with chunked encoding (Ben Noordhuis)

* build: fix build with dtrace support on FreeBSD (Fedor Indutny)

* console: Support formatting options in trace() (isaacs)

* domain: empty stack on all exceptions (Dave Olszewski)

* unix, windows: make uv_*_bind() error codes consistent (Andrius Bentkus)

* linux: add futimes() fallback (Ben Noordhuis)


2013.01.18, Version 0.9.7 (Unstable), 9e7bebeb8305edd55735a95955a98fdbe47572e5

* V8: Upgrade to 3.15.11.7

* npm: Upgrade to 1.2.2

* punycode: Upgrade to 1.2.0 (Mathias Bynens)

* repl: make built-in modules available by default (Felix Böhm)

* windows: add support for '_Total' perf counters (Scott Blomquist)

* cluster: make --prof work for workers (Ben Noordhuis)

* child_process: do not keep list of sent sockets (Fedor Indutny)

* tls: Follow RFC6125 more strictly (Fedor Indutny)

* buffer: floating point read/write improvements (Trevor Norris)

* TypedArrays: Improve dataview perf without endian param (Dean McNamee)

* module: assert require() called with a non-empty string (Felix Böhm, James Campos)

* stdio: Set readable/writable flags properly (isaacs)

* stream: Properly handle large reads from push-streams (isaacs)


2013.01.11, Version 0.9.6 (Unstable), 9313fdc71ca8335d5e3a391c103230ee6219b3e2

* V8: update to 3.15.11.5

* node: remove ev-emul.h (Ben Noordhuis)

* path: make basename and extname ignore trailing slashes (Bert Belder)

* typed arrays: fix sunos signed/unsigned char issue (Ben Noordhuis)

* child_process: Fix {stdio:'inherit'} regression (Ben Noordhuis)

* child_process: Fix pipe() from child stdio streams  (Maciej Małecki)

* child_process: make fork() execPath configurable (Bradley Meck)

* stream: Add readable.push(chunk) method (isaacs)

* dtrace: x64 ustack helper (Fedor Indutny)

* repl: fix floating point number parsing (Nirk Niggler)

* repl: allow overriding builtins (Ben Noordhuis)

* net: add localAddress and localPort to Socket (James Hight)

* fs: make pool size coincide with ReadStream bufferSize (Shigeki Ohtsu)

* typed arrays: implement load and store swizzling (Dean McNamee)

* windows: fix perfctr crash on XP and 2003 (Scott Blomquist)

* dgram: fix double implicit bind error (Ben Noordhuis)


2012.12.30, Version 0.9.5 (Unstable), 01994e8119c24f2284bac0779b32acb49c95bee7

* assert: improve support for new execution contexts (lukebayes)

* domain: use camelCase instead of snake_case (isaacs)

* domain: Do not use uncaughtException handler (isaacs)

* fs: make 'end' work with ReadStream without 'start' (Ben Noordhuis)

* https: optimize createConnection() (Ryunosuke SATO)

* buffer: speed up base64 encoding by 20% (Ben Noordhuis)

* doc: Colorize API stabilitity index headers in docs (Luke Arduini)

* net: socket.readyState corrections (bentaber)

* http: Performance enhancements for http under streams2 (isaacs)

* stream: fix to emit end event on http.ClientResponse (Shigeki Ohtsu)

* stream: fix event handler leak in readstream pipe and unpipe (Andreas Madsen)

* build: Support ./configure --tag switch (Maciej Małecki)

* repl: don't touch `require.cache` (Nathan Rajlich)

* node: Emit 'exit' event when exiting for an uncaught exception (isaacs)


2012.12.21, Version 0.9.4 (Unstable), d86d83c75f6343b5368bb7bd328b4466a035e1d4

* streams: Update all streaming interfaces to use new classes (isaacs)

* node: remove idle gc (Ben Noordhuis)

* http: protect against response splitting attacks (Bert Belder)

* fs: Raise error when null bytes detected in paths (isaacs)

* fs: fix 'object is not a function' callback errors (Ben Noordhuis)

* fs: add autoClose=true option to fs.createReadStream (Farid Neshat)

* process: add getgroups(), setgroups(), initgroups() (Ben Noordhuis)

* openssl: optimized asm code on x86 and x64 (Bert Belder)

* crypto: fix leak in GetPeerCertificate (Fedor Indutny)

* add systemtap support (Jan Wynholds)

* windows: add ETW and PerfCounters support (Scott Blomquist)

* windows: fix normalization of UNC paths (Bert Belder)

* crypto: fix ssl error handling (Sergey Kholodilov)

* node: remove eio-emul.h (Ben Noordhuis)

* os: add os.endianness() function (Nathan Rajlich)

* readline: don't emit "line" events with a trailing '\n' char (Nathan Rajlich)

* build: add configure option to generate xcode build files (Timothy J Fontaine)

* build: allow linking against system libuv, cares, http_parser (Stephen Gallagher)

* typed arrays: add slice() support to ArrayBuffer (Anthony Pesch)

* debugger: exit and kill child on SIGTERM or SIGHUP (Fedor Indutny)

* url: url.format escapes delimiters in path and query (J. Lee Coltrane)


2012.10.24, Version 0.9.3 (Unstable), 1ed4c6776e4f52956918b70565502e0f8869829d

* V8: Upgrade to 3.13.7.4

* crypto: Default to buffers instead of binary strings (isaacs, Fedor Indutny)

* crypto: add getHashes() and getCiphers() (Ben Noordhuis)

* unix: add custom thread pool, remove libeio (Ben Noordhuis)

* util: make `inspect()` accept an "options" argument (Nathan Rajlich)

* https: fix renegotation attack protection (Ben Noordhuis)

* cluster: make 'listening' handler see actual port (Aaditya Bhatia)

* windows: use USERPROFILE to get the user's home dir (Bert Belder)

* path: add platform specific path delimiter (Paul Serby)

* http: add response.headersSent property (Pavel Lang)

* child_process: make .fork()'d child auto-exit (Ben Noordhuis)

* events: add 'removeListener' event (Ben Noordhuis)

* string_decoder: Add 'end' method, do base64 properly (isaacs)

* buffer: include encoding value in exception when invalid (Ricky Ng-Adam)

* http: make http.ServerResponse no longer emit 'end' (isaacs)

* streams: fix pipe is destructed by 'end' from destination (koichik)


2012.09.17, Version 0.9.2 (Unstable), 6e2055889091a424fbb5c500bc3ab9c05d1c28b4

* http_parser: upgrade to ad3b631

* openssl: upgrade 1.0.1c

* darwin: use FSEvents to watch directory changes (Fedor Indutny)

* unix: support missing API on NetBSD (Shigeki Ohtsu)

* unix: fix EMFILE busy loop (Ben Noordhuis)

* windows: un-break writable tty handles (Bert Belder)

* windows: map WSAESHUTDOWN to UV_EPIPE (Bert Belder)

* windows: make spawn with custom environment work again (Bert Belder)

* windows: map ERROR_DIRECTORY to UV_ENOENT (Bert Belder)

* tls, https: validate server certificate by default (Ben Noordhuis)

* tls, https: throw exception on missing key/cert (Ben Noordhuis)

* tls: async session storage (Fedor Indutny)

* installer: don't install header files (Ben Noordhuis)

* buffer: implement Buffer.prototype.toJSON() (Nathan Rajlich)

* buffer: added support for writing NaN and Infinity (koichik)

* http: make http.ServerResponse emit 'end' (Ben Noordhuis)

* build: ./configure --ninja (Ben Noordhuis, Timothy J Fontaine)

* installer: fix --without-npm (Ben Noordhuis)

* cli: make -p equivalent to -pe (Ben Noordhuis)

* url: Go much faster by using Url class (isaacs)


2012.08.28, Version 0.9.1 (Unstable), e6ce259d2caf338fec991c2dd447de763ce99ab7

* buffer: Add Buffer.isEncoding(enc) to test for valid encoding values (isaacs)

* Raise UV_ECANCELED on premature close. (Ben Noordhuis)

* Remove c-ares from libuv, move to a top-level node dependency (Bert Belder)

* ref/unref for all HandleWraps, timers, servers, and sockets (Timothy J Fontaine)

* addon: remove node-waf, superseded by node-gyp (Ben Noordhuis)

* child_process: emit error on exec failure (Ben Noordhuis)

* cluster: do not use internal server API (Andreas Madsen)

* constants: add O_DIRECT (Ian Babrou)

* crypto: add sync interface to crypto.pbkdf2() (Ben Noordhuis)

* darwin: emulate fdatasync() (Fedor Indutny)

* dgram: make .bind() always asynchronous (Ben Noordhuis)

* events: Make emitter.listeners() side-effect free (isaacs, Joe Andaverde)

* fs: Throw early on invalid encoding args (isaacs)

* fs: fix naming of truncate/ftruncate functions (isaacs)

* http: bubble up parser errors to ClientRequest (Brian White)

* linux: improve cpuinfo parser on ARM and MIPS (Ben Noordhuis)

* net: add support for IPv6 addresses ending in :: (Josh Erickson)

* net: support Server.listen(Pipe) (Andreas Madsen)

* node: don't scan add-on for "init" symbol (Ben Noordhuis)

* remove process.uvCounters() (Ben Noordhuis)

* repl: console writes to repl rather than process stdio (Nathan Rajlich)

* timers: implement setImmediate (Timothy J Fontaine)

* tls: fix segfault in pummel/test-tls-ci-reneg-attack (Ben Noordhuis)

* tools: Move gyp addon tools to node-gyp (Nathan Rajlich)

* unix: preliminary signal handler support (Ben Noordhuis)

* unix: remove dependency on ev_child (Ben Noordhuis)

* unix: work around darwin bug, don't poll() on pipe (Fedor Indutny)

* util: Formally deprecate util.pump() (Ben Noordhuis)

* windows: make active and closing handle state independent (Bert Belder)

* windows: report spawn errors to the exit callback (Bert Belder)

* windows: signal handling support with uv_signal_t (Bert Belder)


2012.07.20, Version 0.9.0 (Unstable), f9b237f478c372fd55e4590d7399dcd8f25f3603

* punycode: update to v1.1.1 (Mathias Bynens)

* c-ares: upgrade to 1.9.0 (Saúl Ibarra Corretgé)

* dns: ignore rogue DNS servers reported by windows (Saúl Ibarra Corretgé)

* unix: speed up uv_async_send() (Ben Noordhuis)

* darwin: get cpu model correctly on mac (Xidorn Quan)

* nextTick: Handle tick callbacks before any other I/O (isaacs)

* Enable color customization of `util.inspect` (Pavel Lang)

* tls: Speed and memory improvements (Fedor Indutny)

* readline: Use one history item for reentered line (Vladimir Beloborodov)

* Fix #3521 Make process.env more like a regular Object (isaacs)


2013.06.13, Version 0.8.25 (maintenance), 0b9bdb2bc7e1c872f0ea4713517fda22a4b0b202

* npm: Upgrade to 1.2.30

* child_process: fix handle delivery (Ben Noordhuis)


2013.06.04, Version 0.8.24 (maintenance), c1a1ab067721ea17ef7b05ec5c68b01321017f05

* npm: Upgrade to v1.2.24

* url: Properly parse certain oddly formed urls (isaacs)

* http: Don't try to destroy nonexistent sockets (isaacs)

* handle_wrap: fix NULL pointer dereference (Ben Noordhuis)


2013.04.09, Version 0.8.23 (maintenance), c67f8d0500fe15637a623eb759d2ad7eb9fb3b0b

* npm: Upgrade to v1.2.18

* http: Avoid EE warning on ECONNREFUSED handling (isaacs)

* tls: Re-enable check of CN-ID in cert verification (Tobias Müllerleile)

* child_process: fix sending utf-8 to child process (Ben Noordhuis)

* crypto: check key type in GetPeerCertificate() (Ben Noordhuis)

* win/openssl: mark assembled object files as seh safe (Bert Belder)

* windows/msi: fix msi build issue with WiX 3.7/3.8 (Raymond Feng)


2013.03.07, Version 0.8.22 (Stable), 67a4cb4fe8c2346e30ffb83f7178e205cc2dab33

* npm: Update to 1.2.14

* cluster: propagate bind errors (Ben Noordhuis)

* crypto: don't assert when calling Cipher#final() twice (Ben Noordhuis)

* build, windows: disable SEH (Ben Noordhuis)


2013.02.25, Version 0.8.21 (Stable), 530d8c05d4c546146f18e5ba811d7eb3b7b7c0c5

* http: Do not free the wrong parser on socket close (isaacs)

* http: Handle hangup writes more gently (isaacs)

* zlib: fix assert on bad input (Ben Noordhuis)

* test: add TAP output to the test runner (Timothy J Fontaine)

* unix: Handle EINPROGRESS from domain sockets (Ben Noordhuis)


2013.02.15, Version 0.8.20 (Stable), e10c75579b536581ddd7ae4e2c3bf8a9d550d343

* npm: Upgrade to v1.2.11

* http: Do not let Agent hand out destroyed sockets (isaacs)

* http: Raise hangup error on destroyed socket write (isaacs)

* http: protect against response splitting attacks (Bert Belder)


2013.02.06, Version 0.8.19 (Stable), 53978bdf420622ff0121c63c0338c9e7c2e60869

* npm: Upgrade to v1.2.10

* zlib: pass object size hint to V8 (Ben Noordhuis)

* zlib: reduce memory consumption, release early (Ben Noordhuis)

* buffer: slow buffer copy compatibility fix (Trevor Norris)

* zlib: don't assert on malformed dictionary (Ben Noordhuis)

* zlib: don't assert on missing dictionary (Ben Noordhuis)

* windows: better ipv6 support (Bert Belder)

* windows: add error mappings related to unsupported protocols (Bert Belder)

* windows: map ERROR_DIRECTORY to UV_ENOENT (Bert Belder)


2013.01.18, Version 0.8.18 (Stable), 2c4eef0d972838c51999d32c0d251857a713dc18

* npm: Upgrade to v1.2.2

* dns: make error message match errno (Dan Milon)

* tls: follow RFC6125 more stricly (Fedor Indutny)

* buffer: reject negative SlowBuffer offsets (Ben Noordhuis)

* install: add simplejson fallback (Chris Dent)

* http: fix "Cannot call method 'emit' of null" (Ben Noordhuis)


2013.01.09, Version 0.8.17 (Stable), c50c33e9397d7a0a8717e8ce7530572907c054ad

* npm: Upgrade to v1.2.0
  - peerDependencies (Domenic Denicola)
  - node-gyp v0.8.2 (Nathan Rajlich)
  - Faster installs from github user/project shorthands (Nathan Zadoks)

* typed arrays: fix 32 bit size/index overflow (Ben Noordhuis)

* http: Improve performance of single-packet responses (Ben Noordhuis)

* install: fix openbsd man page location (Ben Noordhuis)

* http: bubble up parser errors to ClientRequest (Brian White)


2012.12.13, Version 0.8.16 (Stable), 1c9c6277d5cfcaaac8569c0c8f7daa64292048a9

* npm: Upgrade to 1.1.69

* fs: fix WriteStream/ReadStream fd leaks (Ben Noordhuis)

* crypto: fix leak in GetPeerCertificate (Fedor Indutny)

* buffer: Don't double-negate numeric buffer arg (Trevor Norris)

* net: More accurate IP address validation and IPv6 dotted notation. (Joshua Erickson)


2012.11.26, Version 0.8.15 (Stable), fdf91afb494a7a2fff2913d817f589c191a2c88f

* npm: Upgrade to 1.1.66 (isaacs)

* linux: use /proc/cpuinfo for CPU frequency (Ben Noordhuis)

* windows: map WSAESHUTDOWN to UV_EPIPE (Ben Noordhuis)

* windows: map ERROR_GEN_FAILURE to UV_EIO (Bert Belder)

* unix: do not set environ unless one is provided (Charlie McConnell)

* domains: don't crash if domain is set to null (Bert Belder)

* windows: fix the x64 debug build (Bert Belder)

* net, tls: fix connect() resource leak (Ben Noordhuis)


2012.10.25, Version 0.8.14 (Stable), b00527fcf05c3d9f/b5d5d790f9472906a59fe218

* events: Don't clobber pre-existing _events obj in EE ctor (isaacs)


2012.10.25, Version 0.8.13 (Stable), ff4c974873f9a7cc6a5b042eb9b6389bb8dde6d6

* V8: Upgrade to 3.11.10.25

* npm: Upgrade to 1.1.65

* url: parse hostnames that start with - or _ (Ben Noordhuis)

* repl: Fix Windows 8 terminal issue (Bert Belder)

* typed arrays: use signed char for signed int8s (Aaron Jacobs)

* crypto: fix bugs in DiffieHellman (Ben Noordhuis)

* configure: turn on VFPv3 on ARMv7 (Ben Noordhuis)

* Re-enable OpenSSL UI for entering passphrases via tty (Ben Noordhuis)

* repl: ensure each REPL instance gets its own "context" (Nathan Rajlich)


2012.10.12, Version 0.8.12 (Stable), 38c72d4e29574dec5205bcf23c2a85efe65331a4

* npm: Upgrade to 1.1.63

* crypto: Reduce stability index to 2-Unstable (isaacs)

* windows: fix handle leak in uv_fs_utime (Bert Belder)

* windows: fix application crashed popup in debug version (Bert Belder)

* buffer: report proper retained size in profiler (Ben Noordhuis)

* buffer: fix byteLength with UTF-16LE (koichik)

* repl: make "end of input" JSON.parse() errors throw in the REPL (Nathan Rajlich)

* repl: make invalid RegExp modifiers throw in the REPL (Nathan Rajlich)

* http: handle multiple Proxy-Authenticate values (Willi Eggeling)


2012.09.27, Version 0.8.11 (Stable), e1f39468fa580c1e4cb15fac621f87944ee625dc

* fs: Fix stat() size reporting for large files (Ben Noordhuis)


2012.09.25, Version 0.8.10 (Stable), 0bc273da4fcaa79b209ed755ad249a3e7be626a6

* npm: Upgrade to 1.1.62

* repl: make invalid RegExps throw in the REPL (Nathan Rajlich)

* v8: loosen artificial mmap constraint (Bryan Cantrill)

* process: fix setuid() and setgid() error reporting (Ben Noordhuis)

* domain: Properly exit() on domain disposal (isaacs)

* fs: fix watchFile() missing deletion events (Ben Noordhuis)

* fs: fix assert in fs.watch() (Ben Noordhuis)

* fs: don't segfault on deeply recursive stat() (Ben Noordhuis)

* http: Remove timeout handler when data arrives (Frédéric Germain)

* http: make the client "res" object gets the same domain as "req" (Nathan Rajlich)

* windows: don't blow up when an invalid FD is used (Bert Belder)

* unix: map EDQUOT to UV_ENOSPC (Charlie McConnell)

* linux: improve /proc/cpuinfo parser (Ben Noordhuis)

* win/tty: reset background brightness when color is set to default (Bert Belder)

* unix: put child process stdio fds in blocking mode (Ben Noordhuis)

* unix: fix EMFILE busy loop (Ben Noordhuis)

* sunos: don't set TCP_KEEPALIVE (Ben Noordhuis)

* tls: Use slab allocator for memory management (Fedor Indutny)

* openssl: Use optimized assembly code for x86 and x64 (Bert Belder)


2012.09.11, Version 0.8.9 (Stable), b88c3902b241cf934e75443b934f2033ad3915b1

* v8: upgrade to 3.11.10.22

* GYP: upgrade to r1477

* npm: Upgrade to 1.1.61

* npm: Don't create world-writable files (isaacs)

* windows: fix single-accept mode for shared server sockets (Bert Belder)

* windows: fix uninitialized memory access in uv_update_time() (Bert Belder)

* windows: don't throw when a signal handler is attached (Bert Belder)

* unix: fix memory leak in udp (Ben Noordhuis)

* unix: map errno ESPIPE (Ben Noordhuis)

* unix, windows: fix memory corruption in fs-poll.c (Ben Noordhuis)

* sunos: fix os.cpus() on x86_64 (Ben Noordhuis)

* child process: fix processes with IPC channel don't emit 'close' (Bert Belder)

* build: add a "--dest-os" option to force a gyp "flavor" (Nathan Rajlich)

* build: set `process.platform` to "sunos" on SunOS (Nathan Rajlich)

* build: fix `make -j` fails after `make clean` (Bearice Ren)

* build: fix openssl configuration for "arm" builds (Nathan Rajlich)

* tls: support unix domain socket/named pipe in tls.connect (Shigeki Ohtsu)

* https: make https.get() accept a URL (koichik)

* http: respect HTTP/1.0 TE header (Ben Noordhuis)

* crypto, tls: Domainify setSNICallback, pbkdf2, randomBytes (Ben Noordhuis)

* stream.pipe: Don't call destroy() unless it's a function (isaacs)


2012.08.22, Version 0.8.8 (Stable), a299c97bbc701f4d460e91214d7bfe7a9589d361

* V8: upgrade to 3.11.10.19

* npm: upgrade to 1.1.59

* windows: fix uninitialized memory access in uv_update_time() (Bert Belder)

* unix, windows: fix memory corruption in fs-poll.c (Ben Noordhuis)

* unix: fix integer overflow in uv_hrtime (Tim Holy)

* sunos: fix uv_cpu_info() on x86_64 (Ben Noordhuis)

* tls: update default cipher list (Ben Noordhuis)

* unix: Fix llvm and older gcc duplicate symbol warnings (Bert Belder)

* fs: fix use after free in stat watcher (Ben Noordhuis)

* build: Fix using manually compiled gcc on OS X (Nathan Rajlich)

* windows: make junctions work again (Bert Belder)


2012.08.15, Version 0.8.7 (Stable), f640c5d35cba96634cd8176a525a1d876e361a61

* npm: Upgrade to 1.1.49

* website: download page (Golo Roden)

* crypto: fix uninitialized memory access in openssl (Ben Noordhuis)

* buffer, crypto: fix buffer decoding (Ben Noordhuis)

* build: compile with -fno-tree-vrp when gcc >= 4.0 (Ben Noordhuis)

* tls: handle multiple CN fields when verifying cert (Ben Noordhuis)

* doc: remove unused util from child_process (Kyle Robinson Young)

* build: rework -fvisibility=hidden detection (Ben Noordhuis)

* windows: don't duplicate invalid stdio handles (Bert Belder)

* windows: fix typos in process-stdio.c (Bert Belder)


2012.08.07, Version 0.8.6 (Stable), 0544a586ca6b6b900a42e164033dbf350765700a

* npm: Upgrade to v1.1.48

* Add 'make binary' to build binary tarballs for all Unixes (Nathan Rajlich)

* zlib: Emit 'close' on destroy(). (Dominic Tarr)

* child_process: Fix stdout=null when stdio=['pipe'] (Tyler Neylon)

* installer: prevent ETXTBSY errors (Ben Noordhuis)

* installer: honor --without-npm, default install path (Ben Noordhuis)

* net: make pause work with connecting sockets (Bert Belder)

* installer: fix cross-compile installs (Ben Noordhuis)

* net: fix .listen({fd:0}) (Ben Noordhuis)

* windows: map WSANO_DATA to UV_ENOENT (Bert Belder)


2012.08.02, Version 0.8.5 (Stable), 9b86a4453f0c76f2707a75c0b2343aba33ec63bc

* node: tag Encode and friends NODE_EXTERN (Ben Noordhuis)

* fs: fix ReadStream / WriteStream missing callback (Gil Pedersen)

* fs: fix readFileSync("/proc/cpuinfo") regression (Ben Noordhuis)

* installer: don't assume bash is installed (Ben Noordhuis)

* Report errors properly from --eval and stdin (isaacs)

* assert: fix throws() throws an error without message property (koichik)

* cluster: fix libuv assert in net.listen() (Ben Noordhuis)

* build: always link sunos builds with libumem (Trent Mick)

* build: improve armv7 / hard-float detection (Adam Malcontenti-Wilson)

* https: Use host header as effective servername (isaacs)

* sunos: work around OS bug to prevent fs.watch() from spinning (Bryan Cantrill)

* linux: fix 'two watchers, one path' segfault (Ben Noordhuis)

* windows: fix memory leaks in many fs functions (Bert Belder)

* windows: don't allow directories to be opened for writing/appending (Bert Belder)

* windows: make fork() work even when not all stdio handles are valid (Bert Belder)

* windows: make unlink() not remove mount points, and improve performance (Bert Belder)

* build: Sign pkg installer for OS X (isaacs)


2012.07.25, Version 0.8.4 (Stable), f98562fcd7d1cab573ca4dc1612157d6999befd4

* V8: Upgrade to 3.11.10.17

* npm: Upgrade to 1.1.45

* net: fix Socket({ fd: 42 }) api (Ben Noordhuis)

* readline: Remove event listeners on close (isaacs)

* windows: correctly prep long path for fs.exists(Sync) (Bert Belder)

* debugger: wake up the event loop when a debugger command is dispatched (Peter Rybin)

* tls: verify server's identity (Fedor Indutny)

* net: ignore socket.setTimeout(Infinity or NaN) (Fedor Indutny)


2012.07.19, Version 0.8.3 (Stable), 60bf2d6cb33e4ce55604f73889ab840a9de8bdab

* V8: upgrade to 3.11.10.15

* npm: Upgrade to 1.1.43

* net: fix net.Server.listen({fd:x}) error reporting (Ben Noordhuis)

* net: fix bogus errno reporting (Ben Noordhuis)

* build: Move npm shebang logic into an npm script (isaacs)

* build: fix add-on loading on freebsd (Ben Noordhuis)

* build: disable unsafe optimizations (Ben Noordhuis)

* build: fix spurious mksnapshot crashes for good (Ben Noordhuis)

* build: speed up genv8constants (Dave Pacheco)

* fs: make unwatchFile() remove a specific listener (Ben Noordhuis)

* domain: Remove first arg from intercepted fn (Toshihiro Nakamura)

* domain: Fix memory leak on error (isaacs)

* events: Fix memory leak from removeAllListeners (Nathan Rajlich)

* zlib: Fix memory leak in Unzip class. (isaacs)

* crypto: Fix memory leak in DecipherUpdate() (Ben Noordhuis)


2012.07.09, Version 0.8.2 (Stable), cc6084b9ac5cf1d4fe5e7165b71e8fc05d11be1f

* npm: Upgrade to 1.1.36

* readline: don't use Function#call() (Nathan Rajlich)

* Code cleanup to pass 'use strict' (Jonas Westerlund)

* module: add filename to require() json errors (TJ Holowaychuk)

* readline: fix for unicode prompts (Tim Macfarlane)

* timers: fix handling of large timeouts (Ben Noordhuis)

* repl: fix passing an empty line inserting "undefined" into the buffer (Nathan Rajlich)

* repl: fix crashes when buffering command (Maciej Małecki)

* build: rename strict_aliasing to node_no_strict_aliasing (Ben Noordhuis)

* build: disable -fstrict-aliasing for any gcc < 4.6.0 (Ben Noordhuis)

* build: detect cc version with -dumpversion (Ben Noordhuis)

* build: handle output of localized gcc or clang (Ben Noordhuis)

* unix: fix memory corruption in freebsd.c (Ben Noordhuis)

* unix: fix 'zero handles, one request' busy loop (Ben Noordhuis)

* unix: fix busy loop on unexpected tcp message (Ben Noordhuis)

* unix: fix EINPROGRESS busy loop (Ben Noordhuis)


2012.06.29, Version 0.8.1 (stable), 2134aa3d5c622fc3c3b02ccb713fcde0e0df479a

* V8: upgrade to v3.11.10.12

* npm: upgrade to v1.1.33
  - Support for parallel use of the cache folder
  - Retry on registry timeouts or network failures (Trent Mick)
  - Reduce 'engines' failures to a warning
  - Use new zsh completion if aviailable (Jeremy Cantrell)

* Fix #3577 Un-break require('sys')

* util: speed up formatting of large arrays/objects (Ben Noordhuis)

* windows: make fs.realpath(Sync) work with UNC paths (Bert Belder)

* build: fix --shared-v8 option (Ben Noordhuis)

* doc: `detached` is a boolean (Andreas Madsen)

* build: use proper python interpreter (Ben Noordhuis)

* build: expand ~ in `./configure --prefix=~/a/b/c` (Ben Noordhuis)

* build: handle CC env var with spaces (Gabriel de Perthuis)

* build: fix V8 build when compiling with gcc 4.5 (Ben Noordhuis)

* build: fix --shared-v8 option (Ben Noordhuis)

* windows msi: Fix icon issue which caused huge file size (Bert Belder)

* unix: assume that dlopen() may clobber dlerror() (Ben Noordhuis)

* sunos: fix memory corruption bugs (Ben Noordhuis)

* windows: better (f)utimes and (f)stat (Bert Belder)


2012.06.25, Version 0.8.0 (stable), 8b8a7a7f9b41e74e1e810d0330738ad06fc302ec

* V8: upgrade to v3.11.10.10

* npm: Upgrade to 1.1.32

* Deprecate iowatcher (Ben Noordhuis)

* windows: update icon (Bert Belder)

* http: Hush 'MUST NOT have a body' warnings to debug() (isaacs)

* Move blog.nodejs.org content into repository (isaacs)

* Fix #3503: stdin: resume() on pipe(dest) (isaacs)

* crypto: fix error reporting in SetKey() (Fedor Indutny)

* Add --no-deprecation and --trace-deprecation command-line flags (isaacs)

* fs: fix fs.watchFile() (Ben Noordhuis)

* fs: Fix fs.readfile() on pipes (isaacs)

* Rename GYP variable node_use_system_openssl to be consistent (Ryan Dahl)


2012.06.19, Version 0.7.12 (unstable), a72120190a8ffdbcd3d6ad2a2e6ceecd2087111e

* npm: Upgrade to 1.1.30
	- Improved 'npm init'
	- Fix the 'cb never called' error from 'oudated' and 'update'
	- Add --save-bundle|-B config
	- Fix isaacs/npm#2465: Make npm script and windows shims cygwin-aware
	- Fix isaacs/npm#2452 Use --save(-dev|-optional) in npm rm
	- `logstream` option to replace removed `logfd` (Rod Vagg)
	- Read default descriptions from README.md files

* Shims to support deprecated ev_* and eio_* methods (Ben Noordhuis)

* #3118 net.Socket: Delay pause/resume until after connect (isaacs)

* #3465 Add ./configure --no-ifaddrs flag (isaacs)

* child_process: add .stdin stream to forks (Fedor Indutny)

* build: fix `make install DESTDIR=/path` (Ben Noordhuis)

* tls: fix off-by-one error in renegotiation check (Ben Noordhuis)

* crypto: Fix diffie-hellman key generation UTF-8 errors (Fedor Indutny)

* node: change the constructor name of process from EventEmitter to process (Andreas Madsen)

* net: Prevent property access throws during close (Reid Burke)

* querystring: improved speed and code cleanup (Felix Böhm)

* sunos: fix assertion errors breaking fs.watch() (Fedor Indutny)

* unix: stat: detect sub-second changes (Ben Noordhuis)

* add stat() based file watcher (Ben Noordhuis)


2012.06.15, Version 0.7.11 (unstable), 5cfe0b86d5be266ef51bbba369c39e412ee51944

* V8: Upgrade to v3.11.10

* npm: Upgrade to 1.1.26

* doc: Improve cross-linking in API docs markdown (Ben Kelly)

* Fix #3425: removeAllListeners should delete array (Reid Burke)

* cluster: don't silently drop messages when the write queue gets big (Bert Belder)

* Add Buffer.concat method (isaacs)

* windows: make symlinks tolerant to forward slashes (Bert Belder)

* build: Add node.d and node.1 to installer (isaacs)

* cluster: rename worker.unqiueID to worker.id (Andreas Madsen)

* Windows: Enable ETW events on Windows for existing DTrace probes. (Igor Zinkovsky)

* test: bundle node-weak in test/gc so that it doesn't need to be downloaded (Nathan Rajlich)

* Make many tests pass on Windows (Bert Belder)

* Fix #3388 Support listening on file descriptors (isaacs)

* Fix #3407 Add os.tmpDir() (isaacs)

* Unbreak the snapshotted build on Windows (Bert Belder)

* Clean up child_process.kill throws (Bert Belder)

* crypto: make cipher/decipher accept buffer args (Ben Noordhuis)


2012.06.11, Version 0.7.10 (unstable), 12a32a48a30182621b3f8e9b9695d1946b53c131

* Roll V8 back to 3.9.24.31

* build: x64 target should always pass -m64 (Robert Mustacchi)

* add NODE_EXTERN to node::Start (Joel Brandt)

* repl: Warn about running npm commands (isaacs)

* slab_allocator: fix crash in dtor if V8 is dead (Ben Noordhuis)

* slab_allocator: fix leak of Persistent handles (Shigeki Ohtsu)

* windows/msi: add node.js prompt to startmenu (Jeroen Janssen)

* windows/msi: fix adding node to PATH (Jeroen Janssen)

* windows/msi: add start menu links when installing (Jeroen Janssen)

* windows: don't install x64 version into the 'program files (x86)' folder (Matt Gollob)

* domain: Fix #3379 domain.intercept no longer passes error arg to cb (Marc Harter)

* fs: make callbacks run in global context (Ben Noordhuis)

* fs: enable fs.realpath on windows (isaacs)

* child_process: expose UV_PROCESS_DETACHED as options.detached (Charlie McConnell)

* child_process: new stdio API for .spawn() method (Fedor Indutny)

* child_process: spawn().ref() and spawn().unref() (Fedor Indutny)

* Upgrade npm to 1.1.25
	- Enable npm link on windows
	- Properly remove sh-shim on Windows
	- Abstract out registry client and logger


2012.05.28, Version 0.7.9 (unstable), 782277f11a753ded831439ed826448c06fc0f356

* Upgrade V8 to 3.11.1

* Upgrade npm to 1.1.23

* uv: rework reference counting scheme (Ben Noordhuis)

* uv: add interface for joining external event loops (Bert Belder)

* repl, readline: Handle Ctrl+Z and SIGCONT better (Nathan Rajlich)

* fs: 64bit offsets for fs calls (Igor Zinkovsky)

* fs: add sync open flags 'rs' and 'rs+' (Kevin Bowman)

* windows: enable creating directory junctions with fs.symlink (Igor Zinkovsky, Bert Belder)

* windows: fix fs.lstat to properly detect symlinks. (Igor Zinkovsky)

* Fix #3270 Escape url.parse delims (isaacs)

* http: make http.get() accept a URL (Adam Malcontenti-Wilson)

* Cleanup vm module memory leakage (Marcel Laverdet)

* Optimize writing strings with Socket.write (Bert Belder)

* add support for CESU-8 and UTF-16LE encodings (koichik)

* path: add path.sep to get the path separator. (Yi, EungJun)

* net, http: add backlog parameter to .listen() (Erik Dubbelboer)

* debugger: support mirroring Date objects (Fedor Indutny)

* addon: add AtExit() function (Ben Noordhuis)

* net: signal localAddress bind failure in connect (Brian Schroeder)

* util: handle non-string return value in .inspect() (Alex Kocharin)


2012.04.18, Version 0.7.8 (unstable), c2b47097c0b483552efc1947c6766fa1128600b6

* Upgrade V8 to 3.9.24.9

* Upgrade OpenSSL to 1.0.0f

* Upgrade npm to 1.1.18

* Show licenses in Binary installers

* Domains (isaacs)

* readline: rename "end" to "close" (Nathan Rajlich)

* tcp: make getsockname() return address family as string (Shigeki Ohtsu)

* http, https: fix .setTimeout() (ssuda)

* os: add cross platform EOL character (Mustansir Golawala)

* typed arrays: unexport SizeOfArrayElementForType() (Aaron Jacobs)

* net: honor 'enable' flag in .setNoDelay() (Ben Noordhuis)

* child_process: emit error when .kill fails (Andreas Madsen)

* gyp: fix 'argument list too long' build error (Ben Noordhuis)

* fs.WriteStream: Handle modifications to fs.open (isaacs)

* repl, readline: Handle newlines better (Nathan Rajlich, Nathan Friedly)

* build: target OSX 10.5 when building on darwin (Nathan Rajlich)

* Fix #3052 Handle errors properly in zlib (isaacs)

* build: add support for DTrace and postmortem (Dave Pacheco)

* core: add reusable Slab allocator (Ben Noordhuis)


2012.03.30, Version 0.7.7 (unstable), 5cda2542fdb086f9fe5de889bea435a65e377dea

* Upgrade V8 to 3.9.24.7

* Upgrade npm to 1.1.15

* Handle Emoji characters properly (Erik Corry, Bert Belder)

* readline: migrate ansi/vt100 logic from tty to readline (Nathan Rajlich)

* readline: Fix multiline handling (Alex Kocharin)

* add a -i/--interactive flag to force the REPL (Nathan Rajlich)

* debugger: add breakOnException command (Fedor Indutny)

* cluster: kill workers when master dies (Andreas Madsen)

* cluster: add graceful disconnect support (Andreas Madsen)

* child_process: Separate 'close' event from 'exit' (Charlie McConnell)

* typed arrays: add Uint8ClampedArray (Mikael Bourges-Sevenier)

* buffer: Fix byte alignment issues (Ben Noordhuis, Erik Lundin)

* tls: fix CryptoStream.setKeepAlive() (Shigeki Ohtsu)

* Expose http parse error codes (Felix Geisendörfer)

* events: don't delete the listeners array (Ben Noordhuis, Nathan Rajlich)

* process: add process.config to view node's ./configure settings (Nathan Rajlich)

* process: process.execArgv to see node's arguments (Micheil Smith)

* process: fix process.title setter (Ben Noordhuis)

* timers: handle negative or non-numeric timeout values (Ben Noordhuis)


2012.03.13, Version 0.7.6 (unstable), f06abda6f58e517349d1b63a2cbf5a8d04a03505

* Upgrade v8 to 3.9.17

* Upgrade npm to 1.1.8
  - Add support for os/cpu fields in package.json (Adam Blackburn)
  - Automatically node-gyp packages containing a binding.gyp
  - Fix failures unpacking in UNC shares
  - Never create un-listable directories
  - Handle cases where an optionalDependency fails to build

* events: newListener emit correct fn when using 'once' (Roly Fentanes)

* url: Ignore empty port component (Łukasz Walukiewicz)

* module: replace 'children' array (isaacs)

* tls: parse multiple values of a key in ssl certificate (Sambasiva Suda)

* cluster: support passing of named pipes (Ben Noordhuis)

* Windows: include syscall in fs errors (Bert Belder)

* http: #2888 Emit end event only once (Igor Zinkovsky)

* readline: add multiline support (Rlidwka)

* process: add `process.hrtime()` (Nathan Rajlich)

* net, http, https: add localAddress option (Dmitry Nizovtsev)

* addon improvements (Nathan Rajlich)

* build improvements (Ben Noordhuis, Sadique Ali, T.C. Hollingsworth, Nathan Rajlich)

* add support for "SEARCH" request methods (Nathan Rajlich)

* expose the zlib and http_parser version in process.versions (Nathan Rajlich)


2012.02.23, Version 0.7.5 (unstable), d384b8b0d2ab7f05465f0a3e15fe20b4e25b5f86

* startup speed improvements (Maciej Małecki)

* crypto: add function getDiffieHellman() (Tomasz Buchert)

* buffer: support decoding of URL-safe base64 (Ben Noordhuis)

* Make QueryString.parse() even faster (Brian White)

* url: decode url entities in auth section (Ben Noordhuis)

* http: support PURGE request method (Ben Noordhuis)

* http: Generate Date headers on responses (Mark Nottingham)

* Fix #2762: Add callback to close function. (Mikeal Rogers)

* dgram: fix out-of-bound memory read (Ben Noordhuis)

* repl: add automatic loading of built-in libs (Brandon Benvie)

* repl: remove double calls where possible (Fedor Indutny)

* Readline improvements. Related: #2737 #2756 (Colton Baker)

* build: disable -fomit-frame-pointer on solaris (Dave Pacheco)

* build: arch detection improvements (Nathan Rajlich)

* build: Make a fat binary for the OS X `make pkg`. (Nathan Rajlich)

* jslint src/ and lib/ on 'make test' (isaacs)



2012.02.14, Version 0.7.4 (unstable), de21de920cf93ec40736ada3792a7f85f3eadeda

* Upgrade V8 to 3.9.5

* Upgrade npm to 1.1.1

* build: Detect host_arch better (Karl Skomski)

* debugger: export `debug_port` to `process` (Fedor Indutny)

* api docs: CSS bug fixes (isaacs)

* build: use -fPIC for native addons on UNIX (Nathan Rajlich)

* Re-add top-level v8::Locker (Marcel Laverdet)

* Move images out of the dist tarballs (isaacs)

* libuv: Remove uv_export and uv_import (Ben Noordhuis)

* build: Support x64 build on Windows (Igor Zinkovsky)


2012.02.07, Version 0.7.3 (unstable), 99059aad8d654acda4abcfaa68df182b50f2ec90

* Upgrade V8 to 3.9.2

* Revert support for isolates. (Ben Noordhuis)

* cluster: Cleanup docs, event handling, and process.disconnect (Andreas Madsen)

* gyp_addon: link with node.lib on Windows (Nathan Rajlich)

* http: fix case where http-parser is freed twice (koichik)

* Windows: disable RTTI and exceptions (Bert Belder)


2012.02.01, Version 0.7.2 (unstable), ec79acb3a6166e30f0bf271fbbfda1fb575b3321

* Update V8 to 3.8.9

* Support for sharing streams across Isolates (Igor Zinkovsky)

* #2636 - Fix case where http_parsers are freed too early (koichik)

* url: Support for IPv6 addresses in URLs (Łukasz Walukiewicz)

* child_process: Add disconnect() method to child processes (Andreas Madsen)

* fs: add O_EXCL support, exclusive open file (Ben Noordhuis)

* fs: more specific error messages (Tj Holowaychuk)

* tty: emit 'unknown' key event if key sequence not found (Dan VerWeire, Nathan Rajlich)

* build: compile release build too if BUILDTYPE=Debug (Ben Noordhuis)

* module: fix --debug-brk on symlinked scripts (Fedor Indutny)

* zlib: fix `Failed to set dictionary` issue (Fedor Indutny)

* waf: predict target arch for OS X (Fedor Indutny)


2012.01.23, Version 0.7.1 (unstable), a74354735ab5d5b0fa35a1e4ff7e653757d2069b

* Update V8 to 3.8.8

* Install node-waf by default (Fedor Indutny)

* crypto: Add ability to turn off PKCS padding (Ingmar Runge)

* v8: implement VirtualMemory class on SunOS (Ben Noordhuis)

* Add cluster.setupMaster (Andreas Madsen)

* move `path.exists*` to `fs.exists*` (Maciej Małecki)

* typed arrays: set class name (Ben Noordhuis)

* libuv bug fixes (Igor Zinkovsky, Ben Noordhuis, Dan VerWeire)


2012.01.16, Version 0.7.0 (unstable), 9cc55dca6f67a6096c858b841c677b0593404321

* Upgrade V8 to 3.8.6

* Use GYP build system on unix (Ben Noordhuis)

* Experimenetal isolates support (Ben Noordhuis)

* Improvements to Cluster API (Andreas Madsen)

* Use isolates for internal debugger (Fedor Indutny)

* Bug fixes


2012.07.10 Version 0.6.20 (maintenance), 952e513379169ec1b40909d1db056e9bf4294899

* npm: Upgrade to 1.1.37 (isaacs)

* benchmark: Backport improvements made in master (isaacs)

* build: always link with -lz (Trent Mick)

* core: use proper #include directives (Ben Noordhuis)

* cluster: don't silently drop messages when the write queue gets big (Bert Belder)

* windows: don't print error when GetConsoleTitleW returns an empty string (Bert Belder)


2012.06.06 Version 0.6.19 (stable), debf552ed2d4a53957446e82ff3c52a8182d5ff4

* npm: upgrade to 1.1.24

* fs: no end emit after createReadStream.pause() (Andreas Madsen)

* vm: cleanup module memory leakage (Marcel Laverdet)

* unix: fix loop starvation under high network load (Ben Noordhuis)

* unix: remove abort() in ev_unref() (Ben Noordhuis)

* windows/tty: never report error after forcibly aborting line-buffered read (Bert Belder)

* windows: skip GetFileAttributes call when opening a file (Bert Belder)


2012.05.15 Version 0.6.18 (stable), 4bc1d395de6abed2cf1e4d0b7b3a1480a21c368f

* windows: skip GetFileAttributes call when opening a file (Bert Belder)

* crypto: add PKCS12/PFX support (Sambasiva Suda)

* #3240: child_process: delete NODE_CHANNEL_FD from env in spawn (Ben Noordhuis)

* windows: add test for path.normalize with UNC paths (Bert Belder)

* windows: make path.normalize convert all slashes to backslashes (Bert Belder)

* fs: Automatically close FSWatcher on error (Bert Belder)

* #3258: fs.ReadStream.pause() emits duplicate data event (koichik)

* pipe_wrap: don't assert() on pipe accept errors (Ben Noordhuis)

* Better exception output for module load and process.nextTick (Felix Geisendörfer)

* zlib: fix error reporting (Ben Noordhuis)

* http: Don't destroy on timeout (isaacs)

* #3231: http: Don't try to emit error on a null'ed req object (isaacs)

* #3236: http: Refactor ClientRequest.onSocket (isaacs)


2012.05.04 Version 0.6.17 (stable), 4ced23deaf36493f4303a18f6fdce768c58becc0

* Upgrade npm to 1.1.21

* uv: Add support for EROFS errors (Ben Noordhuis, Maciej Małecki)

* uv: Add support for EIO and ENOSPC errors (Fedor Indutny)

* windows: Add support for EXDEV errors (Bert Belder)

* http: Fix client memory leaks (isaacs, Vincent Voyer)

* fs: fix file descriptor leak in sync functions (Ben Noordhuis)

* fs: fix ReadStream / WriteStream double close bug (Ben Noordhuis)


2012.04.30 Version 0.6.16 (stable), a1d193963ddc80a27da5da01b59751e14e33d1d6

* Upgrade V8 to 3.6.6.25

* Upgrade npm to 1.1.19

* Windows: add mappings for UV_ENOENT (Bert Belder)

* linux: add IN_MOVE_SELF to inotify event mask (Ben Noordhuis)

* unix: call pipe handle connection cb on accept() error (Ben Noordhuis)

* unix: handle EWOULDBLOCK (Ben Noordhuis)

* map EWOULDBLOCK to UV_EAGAIN (Ben Noordhuis)

* Map ENOMEM to UV_ENOMEM (isaacs)

* Child process: support the `gid` and `uid` options (Bert Belder)

* test: cluster: add worker death event test (Ben Noordhuis)

* typo in node_http_parser (isaacs)

* http_parser: Eat CRLF between requests, even on connection:close. (Ben Noordhuis)

* don't check return value of unsetenv (Ben Noordhuis)


2012.04.09 Version 0.6.15 (stable), f160a45b254e591eb33716311c92be533c6d86c4

* Update npm to 1.1.16

* Show licenses in binary installers.

* unix: add uv_fs_read64, uv_fs_write64 and uv_fs_ftruncate64 (Ben Noordhuis)

* add 64bit offset fs functions (Igor Zinkovsky)

* windows: don't report ENOTSOCK when attempting to bind an udp handle twice (Bert Belder)

* windows: backport pipe-connect-to-file fixes from master (Bert Belder)

* windows: never call fs event callbacks after closing the watcher (Bert Belder)

* fs.readFile: don't make the callback before the fd is closed (Bert Belder)

* windows: use 64bit offsets for uv_fs apis (Igor Zinkovsky)

* Fix #2061: segmentation fault on OS X due to stat size mismatch (Ben Noordhuis)


2012.03.22 Version 0.6.14 (stable), e513ffef7549a56a5af728e1f0c2c0c8f290518a

* net: don't crash when queued write fails (Igor Zinkovsky)

* sunos: fix EMFILE on process.memoryUsage() (Bryan Cantrill)

* crypto: fix compile-time error with openssl 0.9.7e (Ben Noordhuis)

* unix: ignore ECONNABORTED errors from accept() (Ben Noordhuis)

* Add UV_ENOSPC and mappings to it (Bert Belder)

* http-parser: Fix response body is not read (koichik)

* Upgrade npm to 1.1.12
  - upgrade node-gyp to 0.3.7
  - work around AV-locked directories on Windows
  - Fix isaacs/npm#2293 Don't try to 'uninstall' /
  - Exclude symbolic links from packages.
  - Fix isaacs/npm#2275 Spurious 'unresolvable cycle' error.
  - Exclude/include dot files as if they were normal files


2012.03.15 Version 0.6.13 (stable), 9f7f86b534f8556290eb8cad915984ff4ca54996

* Windows: Many libuv test fixes (Bert Belder)

* Windows: avoid uv_guess_handle crash in when fd < 0 (Bert Belder)

* Map EBUSY and ENOTEMPTY errors (Bert Belder)

* Windows: include syscall in fs errors (Bert Belder)

* Fix fs.watch ENOSYS on Linux kernel version mismatch (Ben Noordhuis)

* Update npm to 1.1.9
  - upgrade node-gyp to 0.3.5 (Nathan Rajlich)
  - Fix isaacs/npm#2249 Add cache-max and cache-min configs
  - Properly redirect across https/http registry requests
  - log config usage if undefined key in set function (Kris Windham)
  - Add support for os/cpu fields in package.json (Adam Blackburn)
  - Automatically node-gyp packages containing a binding.gyp
  - Fix failures unpacking in UNC shares
  - Never create un-listable directories
  - Handle cases where an optionalDependency fails to build


2012.03.02 Version 0.6.12 (stable), 48a2d34cfe6b7e1c9d15202a4ef5e3c82d1fba35

* Upgrade V8 to 3.6.6.24

* dtrace ustack helper improvements (Dave Pacheco)

* API Documentation refactor (isaacs)

* #2827 net: fix race write() before and after connect() (koichik)

* #2554 #2567 throw if fs args for 'start' or 'end' are strings (AJ ONeal)

* punycode: Update to v1.0.0 (Mathias Bynens)

* Make a fat binary for the OS X pkg (isaacs)

* Fix hang on accessing process.stdin (isaacs)

* repl: make tab completion work on non-objects (Nathan Rajlich)

* Fix fs.watch on OS X (Ben Noordhuis)

* Fix #2515 nested setTimeouts cause premature process exit (Ben Noordhuis)

* windows: fix time conversion in stat (Igor Zinkovsky)

* windows: fs: handle EOF in read (Brandon Philips)

* windows: avoid IOCP short-circuit on non-ifs lsps (Igor Zinkovsky)

* Upgrade npm to 1.1.4 (isaacs)
  - windows fixes
  - Bundle nested bundleDependencies properly
  - install: support --save with url install targets
  - shrinkwrap: behave properly with url-installed modules
  - support installing uncompressed tars or single file modules from urls etc.
  - don't run make clean on rebuild
  - support HTTPS-over-HTTP proxy tunneling


2012.02.17 Version 0.6.11 (stable), 1eb1fe32250fc88cb5b0a97cddf3e02be02e3f4a

* http: allow multiple WebSocket RFC6455 headers (Einar Otto Stangvik)

* http: allow multiple WWW-Authenticate headers (Ben Noordhuis)

* windows: support unicode argv and environment variables (Bert Belder)

* tls: mitigate session renegotiation attacks (Ben Noordhuis)

* tcp, pipe: don't assert on uv_accept() errors (Ben Noordhuis)

* tls: Allow establishing secure connection on the existing socket (koichik)

* dgram: handle close of dgram socket before DNS lookup completes (Seth Fitzsimmons)

* windows: Support half-duplex pipes (Igor Zinkovsky)

* build: disable omit-frame-pointer on solaris systems (Dave Pacheco)

* debugger: fix --debug-brk (Ben Noordhuis)

* net: fix large file downloads failing (koichik)

* fs: fix ReadStream failure to read from existing fd (Christopher Jeffrey)

* net: destroy socket on DNS error (Stefan Rusu)

* dtrace: add missing translator (Dave Pacheco)

* unix: don't flush tty on switch to raw mode (Ben Noordhuis)

* windows: reset brightness when reverting to default text color (Bert Belder)

* npm: update to 1.1.1
  - Update which, fstream, mkdirp, request, and rimraf
  - Fix #2123 Set path properly for lifecycle scripts on windows
  - Mark the root as seen, so we don't recurse into it. Fixes #1838. (Martin Cooper)


2012.02.02, Version 0.6.10 (stable), 051908e023f87894fa68f5b64d0b99a19a7db01e

* Update V8 to 3.6.6.20

* Add npm msysgit bash shim to msi installer (isaacs)

* buffers: fix intermittent out of bounds error (Ben Noordhuis)

* buffers: honor length argument in base64 decoder (Ben Noordhuis)

* windows: Fix path.exists regression (Bert Belder)

* Make QueryString.parse run faster (Philip Tellis)

* http: avoid freeing http-parser objects too early (koichik)

* timers: add v0.4 compatibility hack (Ben Noordhuis)

* Proper EPERM error code support (Igor Zinkovsky, Brandon Philips)

* dgram: Implement udp multicast methods on windows (Bert Belder)


2012.01.27, Version 0.6.9 (stable), f19e20d33f57c4d2853aaea7d2724d44f3b0012f

* dgram: Bring back missing functionality for Unix (Dan VerWeire, Roman Shtylman, Ben Noordhuis)
  - Note: Windows UDP support not yet complete.

* http: Fix parser memory leak (koichik)

* zlib: Fix #2365 crashes on invalid input (Nicolas LaCasse)

* module: fix --debug-brk on symlinked scripts (Fedor Indutny)

* Documentation Restyling (Matthew Fitzsimmons)

* Update npm to 1.1.0-3 (isaacs)

* Windows: fix regression in stat() calls to C:\ (Bert Belder)


2012.01.19, Version 0.6.8 (stable), d18cebaf8a7ac701dabd71a3aa4eb0571db6a645

* Update V8 to 3.6.6.19

* Numeric key hash collision fix for V8 (Erik Corry, Fedor Indutny)

* Add missing TTY key translations for F1-F5 on Windows (Brandon Benvie)

* path.extname bugfix with . and .. paths (Bert Belder)

* cluster: don't always kill the master on uncaughtException (Ben Noordhuis)

* Update npm to 1.1.0-2 (isaacs)

* typed arrays: set class name (Ben Noordhuis)

* zlib binding cleanup (isaacs, Bert Belder)

* dgram: use slab memory allocator (Michael Bernstein)

* fix segfault #2473

* #2521 60% improvement in fs.stat on Windows (Igor Zinkovsky)


2012.01.06, Version 0.6.7 (stable), d5a189acef14a851287ee555f7a39431fe276e1c

* V8 hash collision fix (Breaks MIPS) (Bert Belder, Erik Corry)

* Upgrade V8 to 3.6.6.15

* Upgrade npm to 1.1.0-beta-10 (isaacs)

* many doc updates (Ben Noordhuis, Jeremy Martin, koichik, Dave Irvine,
  Seong-Rak Choi, Shannen, Adam Malcontenti-Wilson, koichik)

* Fix segfault in node_http_parser.cc

* dgram, timers: fix memory leaks (Ben Noordhuis, Yoshihiro Kikuchi)

* repl: fix repl.start not passing the `ignoreUndefined` arg (Damon Oehlman)

* #1980: Socket.pause null reference when called on a closed Stream (koichik)

* #2263: XMLHttpRequest piped in a writable file stream hang (koichik)

* #2069: http resource leak (koichik)

* buffer.readInt global pollution fix (Phil Sung)

* timers: fix performance regression (Ben Noordhuis)

* #2308, #2246: node swallows openssl error on request (koichik)

* #2114: timers: remove _idleTimeout from item in .unenroll() (James Hartig)

* #2379: debugger: Request backtrace w/o refs (Fedor Indutny)

* simple DTrace ustack helper (Dave Pacheco)

* crypto: rewrite HexDecode without snprintf (Roman Shtylman)

* crypto: don't ignore DH init errors (Ben Noordhuis)


2011.12.14, Version 0.6.6 (stable), 9a059ea69e1f6ebd8899246682d8ca257610b8ab

* npm update to 1.1.0-beta-4 (Isaac Z. Schlueter)

* cli: fix output of --help (Ben Noordhuis)

* new website

* pause/resume semantics for stdin (Isaac Z. Schlueter)

* Travis CI integration (Maciej Małecki)

* child_process: Fix bug regarding closed stdin (Ben Noordhuis)

* Enable upgrades in MSI. (Igor Zinkovsky)

* net: Fixes memory leak (Ben Noordhuis)

* fs: handle fractional or NaN ReadStream buffer size (Ben Noordhuis)

* crypto: fix memory leaks in PBKDF2 error path (Ben Noordhuis)


2011.12.04, Version 0.6.5 (stable), 6cc94db653a2739ab28e33b2d6a63c51bd986a9f

* npm workaround Windows antivirus software (isaacs)

* Upgrade V8 to 3.6.6.11


2011.12.02, Version 0.6.4 (stable), 9170077f13e5e5475b23d1d3c2e7f69bfe139727

* doc improvements (Kyle Young, Tim Oxley, Roman Shtylman, Mathias Bynens)

* upgrade bundled npm (Isaac Schlueter)

* polish Windows installer (Igor Zinkovsky, Isaac Schlueter)

* punycode: upgrade to v0.2.1 (Mathias Bynens)

* build: add –without-npm flag to configure script

* sys: deprecate module some more, print stack trace if NODE_DEBUG=sys

* cli: add -p switch, prints result of –eval

* #1997: fix Blowfish ECB encryption and decryption (Ingmar Runge)

* #2223: fix socket ‘close’ event being emitted twice

* #2224: fix RSS memory usage > 4 GB reporting (Russ Bradberry)

* #2225: fix util.inspect() object stringification bug (Nathan Rajlich)


2011.11.25, Version 0.6.3 (stable), b159c6d62e5756d3f8847419d29c6959ea288b56

* #2083 Land NPM in Node. It is included in packages/installers and installed
  on `make install`.

* #2076 Add logos to windows installer.

* #1711 Correctly handle http requests without headers. (Ben Noordhuis,
  Felix Geisendörfer)

* TLS: expose more openssl SSL context options and constants. (Ben Noordhuis)

* #2177 Windows: don't kill UDP socket when a packet fails to reach its
  destination. (Bert Belder)

* Windows: support paths longer than 260 characters. (Igor Zinkovsky)

* Windows: correctly resolve drive-relative paths. (Bert Belder)

* #2166 Don't leave file descriptor open after lchmod. (Isaac Schlueter)

* #2084 Add OS X .pkg build script to make file.

* #2160 Documentation improvements. (Ben Noordhuis)


2011.11.18, Version 0.6.2 (stable), a4402f0b2e410b19375a1d5c5fb7fe7f66f3c7f8

* doc improvements (Artur Adib, Trevor Burnham, Ryan Emery, Trent Mick)

* timers: remember extra setTimeout() arguments when timeout==0

* punycode: use Mathias Bynens's punycode library, it's more compliant

* repl: improved tab completion (Ryan Emery)

* buffer: fix range checks in .writeInt() functions (Lukasz Walukiewicz)

* tls: make cipher list configurable

* addons: make Buffer and ObjectWrap visible to Windows add-ons (Bert Belder)

* crypto: add PKCS#1 a.k.a RSA public key verification support

* windows: fix stdout writes when redirected to nul

* sunos: fix build on Solaris and Illumos

* Upgrade V8 to 3.6.6.8


2011.11.11, Version 0.6.1 (stable), 170f2addb2dd0c625bc4a6d461e89a31ad68b79b

* doc improvements (Eric Lovett, Ben Noordhuis, Scott Anderson, Yoji SHIDARA)

* crypto: make thread-safe (Ben Noordhuis)

* fix process.kill error object

* debugger: correctly handle source with multi-byte characters (Shigeki Ohtsu)

* make stdout and stderr non-destroyable (Igor Zinkovsky)

* fs: don't close uninitialized fs.watch handle (Ben Noordhuis)

* #2026 fix man page install on BSDs (Ben Noordhuis)

* #2040 fix unrecognized errno assert in uv_err_name

* #2043 fs: mkdir() should call callback if mode is omitted

* #2045 fs: fix fs.realpath on windows to return on error (Benjamin Pasero)

* #2047 minor cluster improvements

* #2052 readline get window columns correctly

* Upgrade V8 to 3.6.6.7


2011.11.04, Version 0.6.0 (stable), 865b077819a9271a29f982faaef99dc635b57fbc

* print undefined on undefined values in REPL (Nathan Rajlich)

* doc improvements (koichik, seebees, bnoordhuis,
  Maciej Małecki, Jacob Kragh)

* support native addon loading in windows (Bert Belder)

* rename getNetworkInterfaces() to networkInterfaces() (bnoordhuis)

* add pending accepts knob for windows (igorzi)

* http.request(url.parse(x)) (seebees)

* #1929 zlib Respond to 'resume' events properly (isaacs)

* stream.pipe: Remove resume and pause events

* test fixes for windows (igorzi)

* build system improvements (bnoordhuis)

* #1936 tls: does not emit 'end' from EncryptedStream (koichik)

* #758 tls: add address(), remoteAddress/remotePort

* #1399 http: emit Error object after .abort() (bnoordhuis)

* #1999 fs: make mkdir() default to 0777 permissions (bnoordhuis)

* #2001 fix pipe error codes

* #2002 Socket.write should reset timeout timer

* stdout and stderr are blocking when associated with file too.

* remote debugger support on windows (Bert Belder)

* convenience methods for zlib (Matt Robenolt)

* process.kill support on windows (igorzi)

* process.uptime() support on windows (igorzi)

* Return IPv4 addresses before IPv6 addresses from getaddrinfo

* util.inspect improvements (Nathan Rajlich)

* cluster module api changes

* Downgrade V8 to 3.6.6.6


2011.10.21, Version 0.5.10 (unstable), 220e61c1f65bf4db09699fcf6399c0809c0bc446

* Remove cmake build system, support for Cygwin, legacy code base,
	process.ENV, process.ARGV, process.memoryUsage().vsize, os.openOSHandle

* Documentation improvments (Igor Zinkovsky, Bert Belder, Ilya Dmitrichenko,
koichik, Maciej Małecki, Guglielmo Ferri, isaacs)

* Performance improvements (Daniel Ennis, Bert Belder, Ben Noordhuis)

* Long process.title support (Ben Noordhuis)

* net: register net.Server callback only once (Simen Brekken)

* net: fix connect queue bugs (Ben Noordhuis)

* debugger: fix backtrace err handling (Fedor Indutny)

* Use getaddrinfo instead of c-ares for dns.lookup

* Emit 'end' from crypto streams on close

* #1902 buffer: use NO_NULL_TERMINATION flag (koichik)

* #1907 http: Added support for HTTP PATCH verb (Thomas Parslow)

* #1644 add GetCPUInfo on windows (Karl Skomski)

* #1484, #1834, #1482, #771 Don't use a separate context for the repl.
  (isaacs)

* #1882 zlib Update 'availOutBefore' value, and test (isaacs)

* #1888 child_process.fork: don't modify args (koichik)

* #1516 tls: requestCert unusable with Firefox and Chrome (koichik)

* #1467 tls: The TLS API is inconsistent with the TCP API (koichik)

* #1894 net: fix error handling in listen() (koichik)

* #1860 console.error now goes through uv_tty_t

* Upgrade V8 to 3.7.0

* Upgrade GYP to r1081


2011.10.10, Version 0.5.9 (unstable), 3bd9b08fb125b606f97a4079b147accfdeebb07d

* fs.watch interface backed by kqueue, inotify, and ReadDirectoryChangesW
  (Igor Zinkovsky, Ben Noordhuis)

* add dns.resolveTxt (Christian Tellnes)

* Remove legacy http library (Ben Noordhuis)

* child_process.fork returns and works on Windows. Allows passing handles.
  (Igor Zinkovsky, Bert Belder)

* #1774 Lint and clean up for --harmony_block_scoping (Tyler Larson, Colton
  Baker)

* #1813 Fix ctrl+c on Windows (Bert Belder)

* #1844 unbreak --use-legacy (Ben Noordhuis)

* process.stderr now goes through libuv. Both process.stdout and
  process.stderr are blocking when referencing a TTY.

* net_uv performance improvements (Ben Noordhuis, Bert Belder)


2011.09.30, Version 0.5.8 (unstable), 7cc17a0cea1d25188c103745a7d0c24375e3a609

* zlib bindings (isaacs)

* Windows supports TTY ANSI escape codes (Bert Belder)

* Debugger improvements (Fedor Indutny)

* crypto: look up SSL errors with ERR_print_errors() (Ben Noordhuis)

* dns callbacks go through MakeCallback now

* Raise an error when a malformed package.json file is found. (Ben Leslie)

* buffers: handle bad length argument in constructor (Ben Noordhuis)

* #1726, unref process.stdout

* Doc improvements (Ben Noordhuis, Fedor Indutny, koichik)

* Upgrade libuv to fe18438


2011.09.16, Version 0.5.7 (unstable), 558241166c4f3c516e5a448e676db0b57119212f

* Upgrade V8 to 3.6.4

* Improve Windows compatibility

* Documentation improvements

* Debugger and REPL improvements (Fedor Indutny)

* Add legacy API support: net.Stream(fd), process.stdout.writable,
  process.stdout.fd

* Fix mkdir EEXIST handling (isaacs)

* Use net_uv instead of net_legacy for stdio

* Do not load readline from util.inspect

* #1673 Fix bug related to V8 context with accessors (Fedor Indutny)

* #1634 util: Fix inspection for Error (koichik)

* #1645 fs: Add positioned file writing feature to fs.WriteStream (Thomas
  Shinnick)

* #1637 fs: Unguarded fs.watchFile cache statWatchers checking fixed (Thomas
  Shinnick)

* #1695 Forward customFds to ChildProcess.spawn

* #1707 Fix hasOwnProperty security problem in querystring (isaacs)

* #1719 Drain OpenSSL error queue


2011.09.08, Version 0.5.6 (unstable), b49bec55806574a47403771bce1ee379c2b09ca2

* #345, #1635, #1648 Documentation improvements (Thomas Shinnick,
  Abimanyu Raja, AJ ONeal, Koichi Kobayashi, Michael Jackson, Logan Smyth,
  Ben Noordhuis)

* #650 Improve path parsing on windows (Bert Belder)

* #752 Remove headers sent check in OutgoingMessage.getHeader()
  (Peter Lyons)

* #1236, #1438, #1506, #1513, #1621, #1640, #1647 Libuv-related bugs fixed
  (Jorge Chamorro Bieling, Peter Bright, Luis Lavena, Igor Zinkovsky)

* #1296, #1612 crypto: Fix BIO's usage. (Koichi Kobayashi)

* #1345 Correctly set socket.remoteAddress with libuv backend (Bert Belder)

* #1429 Don't clobber quick edit mode on windows (Peter Bright)

* #1503 Make libuv backend default on unix, override with `node --use-legacy`

* #1565 Fix fs.stat for paths ending with \ on windows (Igor Zinkovsky)

* #1568 Fix x509 certificate subject parsing (Koichi Kobayashi)

* #1586 Make socket write encoding case-insensitive (Koichi Kobayashi)

* #1591, #1656, #1657 Implement fs in libuv, remove libeio and pthread-win32
  dependency on windows (Igor Zinkovsky, Ben Noordhuis, Ryan Dahl,
  Isaac Schlueter)

* #1592 Don't load-time link against CreateSymbolicLink on windows
  (Peter Bright)

* #1601 Improve API consistency when dealing with the socket underlying a HTTP
  client request (Mikeal Rogers)

* #1610 Remove DigiNotar CA from trusted list (Isaac Schlueter)

* #1617 Added some win32 os functions (Karl Skomski)

* #1624 avoid buffer overrun with 'binary' encoding (Koichi Kobayashi)

* #1633 make Buffer.write() always set _charsWritten (Koichi Kobayashi)

* #1644 Windows: set executables to be console programs (Peter Bright)

* #1651 improve inspection for sparse array (Koichi Kobayashi)

* #1672 set .code='ECONNRESET' on socket hang up errors (Ben Noordhuis)

* Add test case for foaf+ssl client certificate (Niclas Hoyer)

* Added RPATH environment variable to override run-time library paths
  (Ashok Mudukutore)

* Added TLS client-side session resumption support (Sean Cunningham)

* Added additional properties to getPeerCertificate (Nathan Rixham,
  Niclas Hoyer)

* Don't eval repl command twice when an error is thrown (Nathan Rajlich)

* Improve util.isDate() (Nathan Rajlich)

* Improvements in libuv backend and bindings, upgrade libuv to
  bd6066cb349a9b3a1b0d87b146ddaee06db31d10

* Show warning when using lib/sys.js (Maciej Malecki)

* Support plus sign in url protocol (Maciej Malecki)

* Upgrade V8 to 3.6.2


2011.08.26, Version 0.5.5 (unstable), d2d53d4bb262f517a227cc178a1648094ba54c20

* typed arrays, implementation from Plesk

* fix IP multicast on SunOS

* fix DNS lookup order: IPv4 first, IPv6 second (--use-uv only)

* remove support for UNIX datagram sockets (--use-uv only)

* UDP support for Windows (Bert Belder)

* #1572 improve tab completion for objects in the REPL (Nathan Rajlich)

* #1563 fix buffer overflow in child_process module (reported by Dean McNamee)

* #1546 fix performance regression in http module (reported by Brian Geffon)

* #1491 add PBKDF2 crypto support (Glen Low)

* #1447 remove deprecated http.cat() function (Mikeal Rogers)

* #1140 fix incorrect dispatch of vm.runInContext's filename argument
  (Antranig Basman)

* #1140 document vm.runInContext() and vm.createContext() (Antranig Basman)

* #1428 fix os.freemem() on 64 bits freebsd (Artem Zaytsev)

* #1164 make all DNS lookups async, fixes uncatchable exceptions
  (Koichi Kobayashi)

* fix incorrect ssl shutdown check (Tom Hughes)

* various cmake fixes (Tom Hughes)

* improved documentation (Koichi Kobayashi, Logan Smyth, Fedor Indutny,
  Mikeal Rogers, Maciej Małecki, Antranig Basman, Mickaël Delahaye)

* upgrade libuv to commit 835782a

* upgrade V8 to 3.5.8


2011.08.12, Version 0.5.4 (unstable), cfba1f59224ff8602c3fe9145181cad4c6df89a9

* libuv/Windows compatibility improvements

* Build on Microsoft Visual Studio via GYP. Use generate-projects.bat in the
  to build sln files. (Peter Bright, Igor Zinkovsky)

* Make Mikeal's HTTP agent client the default. Use old HTTP client with
  --use-http1

* Fixes https host header default port handling. (Mikeal Rogers)

* #1440 strip byte order marker when loading *.js and *.json files
  (Ben Noordhuis)

* #1434 Improve util.format() compatibility with browser. (Koichi Kobayashi)

* Provide unchecked uint entry points for integer Buffer.read/writeInt
  methods. (Robert Mustacchi)

* CMake improvements (Tom Huges)

* Upgrade V8 to 3.5.4.


2011.08.01, Version 0.5.3 (unstable), 4585330afef44ddfb6a4054bd9b0f190b352628b

* Fix crypto encryption/decryption with Base64. (SAWADA Tadashi)

* #243 Add an optional length argument to Buffer.write() (koichik)

* #657 convert nonbuffer data to string in fs.writeFile/Sync
  (Daniel Pihlström)

* Add process.features, remove process.useUV (Ben Noordhuis)

* #324 Fix crypto hmac to accept binary keys + add test cases from rfc 2202
  and 4231 (Stefan Bühler)

* Add Socket::bytesRead, Socket::bytesWritten (Alexander Uvarov)

* #572 Don't print result of --eval in CLI (Ben Noordhuis)

* #1223 Fix http.ClientRequest crashes if end() was called twice (koichik)

* #1383 Emit 'close' after all connections have closed (Felix Geisendörfer)

* Add sprintf-like util.format() function (Ben Noordhuis)

* Add support for TLS SNI (Fedor Indutny)

* New http agent implementation. Off by default the command line flag
  --use-http2 will enable it. "make test-http2" will run the tests
	for the new implementation. (Mikeal Rogers)

* Revert AMD compatibility. (isaacs)

* Windows: improvements, child_process support.

* Remove pkg-config file.

* Fix startup time regressions.

* doc improvements


2011.07.22, Version 0.5.2 (unstable), 08ffce1a00dde1199174b390a64a90b60768ddf5

* libuv improvements; named pipe support

* #1242 check for SSL_COMP_get_compression_methods() (Ben Noordhuis)

* #1348 remove require.paths (isaacs)

* #1349 Delimit NODE_PATH with ; on Windows (isaacs)

* #1335 Remove EventEmitter from C++

* #1357 Load json files with require() (isaacs)

* #1374 fix setting ServerResponse.statusCode in writeHead (Trent Mick)

* Fixed: GC was being run too often.

* Upgrade V8 to 3.4.14

* doc improvements


2011.07.14, Version 0.5.1 (unstable), f8bfa54d0fa509f9242637bef2869a1b1e842ec8

* #1233 Fix os.totalmem on FreeBSD amd64 (Artem Zaytsev)

* #1149 IDNA and Punycode support in url.parse
  (Jeremy Selier, Ben Noordhuis, isaacs)

* Export $CC and $CXX to uv and V8's build systems

* Include pthread-win32 static libraries in build (Igor Zinkovsky)

* #1199, #1094 Fix fs can't handle large file on 64bit platform (koichik)

* #1281 Make require a public member of module (isaacs)

* #1303 Stream.pipe returns the destination (Elijah Insua)

* #1229 Addons should not -DEV_MULTIPLICITY=0 (Brian White)

* libuv backend improvements

* Upgrade V8 to 3.4.10


2011.07.05, Version 0.5.0 (unstable), ae7ed8482ea7e53c59acbdf3cf0e0a0ae9d792cd

* New non-default libuv backend to support IOCP on Windows.
  Use --use-uv to enable.

* deprecate http.cat

* docs improved.

* add child_process.fork

* add fs.utimes() and fs.futimes() support (Ben Noordhuis)

* add process.uptime() (Tom Huges)

* add path.relative (Tony Huang)

* add os.getNetworkInterfaces()

* add remoteAddress and remotePort for client TCP connections
  (Brian White)

* add secureOptions flag, setting ciphers,
  SSL_OP_CRYPTOPRO_TLSEXT_BUG to TLS (Theo Schlossnagle)

* add process.arch (Nathan Rajlich)

* add reading/writing of floats and doubles from/to buffers (Brian White)

* Allow script to be read from stdin

* #477 add Buffer::fill method to do memset (Konstantin Käfer)

* #573 Diffie-Hellman support to crypto module (Håvard Stranden)

* #695 add 'hex' encoding to buffer (isaacs)

* #851 Update how REPLServer uses contexts (Ben Weaver)

* #853 add fs.lchow, fs.lchmod, fs.fchmod, fs.fchown (isaacs)

* #889 Allow to remove all EventEmitter listeners at once
  (Felix Geisendörfer)

* #926 OpenSSL NPN support (Fedor Indutny)

* #955 Change ^C handling in REPL (isaacs)

* #979 add support for Unix Domain Sockets to HTTP (Mark Cavage)

* #1173 #1170 add AMD, asynchronous module definition (isaacs)

* DTrace probes: support X-Forwarded-For (Dave Pacheco)


2011.09.15, Version 0.4.12 (stable), 771ba34ca7b839add2ef96879e1ffc684813cf7c

* Improve docs

* #1563 overflow in ChildProcess custom_fd.

* #1569, parse error on multi-line HTTP headers. (Ben Noordhuis)

* #1586 net: Socket write encoding case sensitivity (koichik)

* #1610 Remove DigiNotar CA from trusted list (isaacs)

* #1624 buffer: Avoid overrun with 'binary' encoding. (koichik)

* #1633 buffer: write() should always set _charsWritten. (koichik)

* #1707 hasOwnProperty usage security hole in querystring (isaacs)

* #1719 Drain OpenSSL error queue

* Fix error reporting in net.Server.listen


2011.08.17, Version 0.4.11 (stable), a745d19ce7d1c0e3778371af4f0346be70cf2c8e

* #738 Fix crypto encryption/decryption with Base64. (SAWADA Tadashi)

* #1202 net.createConnection defer DNS lookup error events to next tick
  (Ben Noordhuis)

* #1374 fix setting ServerResponse.statusCode in writeHead (Trent Mick)

* #1417 Fix http.ClientRequest crashes if end() was called twice

* #1497 querystring: Replace 'in' test with 'hasOwnProperty' (isaacs)

* #1546 http perf improvement

* fix memleak in libeio (Tom Hughes)

* cmake improvements (Tom Hughes)

* node_net.cc: fix incorrect sizeof() (Tom Hughes)

* Windows/cygwin: no more GetConsoleTitleW errors on XP (Bert Belder)

* Doc improvments (koichik, Logan Smyth, Ben Noordhuis, Arnout Kazemier)


2011.07.19, Version 0.4.10 (stable), 1b8dd65d6e3b82b6863ef38835cc436c5d30c1d5

* #394 Fix Buffer drops last null character in UTF-8

* #829 Backport r8577 from V8 (Ben Noordhuis)

* #877 Don't wait for HTTP Agent socket pool to establish connections.

* #915 Find kqueue on FreeBSD correctly (Brett Kiefer)

* #1085 HTTP: Fix race in abort/dispatch code (Stefan Rusu)

* #1274 debugger improvement (Yoshihiro Kikuchi)

* #1291 Properly respond to HEAD during end(body) hot path (Reid Burke)

* #1304 TLS: Fix race in abort/connection code (Stefan Rusu)

* #1360 Allow _ in url hostnames.

* Revert 37d529f8 - unbreaks debugger command parsing.

* Bring back global execScript

* Doc improvements


2011.06.29, Version 0.4.9 (stable), de44eafd7854d06cd85006f509b7051e8540589b

* Improve documentation

* #1095 error handling bug in stream.pipe() (Felix Geisendörfer)

* #1097 Fix a few leaks in node_crypto.cc (Ben Noordhuis)

* #562 #1078 Parse file:// urls properly (Ryan Petrello)

* #880 Option to disable SSLv2 (Jérémy Lal)

* #1087 Disabling SSL compression disabled with early OpenSSLs.

* #1144 debugger: don't allow users to input non-valid commands
  (Siddharth Mahendraker)

* Perf improvement for util.inherits

* #1166 Support for signature verification with RSA/DSA public keys
  (Mark Cavage)

* #1177 Remove node_modules lookup optimization to better support
  nested project structures (Mathias Buus)

* #1203 Add missing scope.Close to fs.sendfileSync

* #1187 Support multiple 'link' headers

* #1196 Fix -e/--eval can't load module from node_modules (Koichi Kobayashi)

* Upgrade V8 to 3.1.8.25, upgrade http-parser.


2011.05.20, Version 0.4.8 (stable), 7dd22c26e4365698dc3efddf138c4d399cb912c8

* #974 Properly report traceless errors (isaacs)

* #983 Better JSON.parse error detection in REPL (isaacs)

* #836 Agent socket errors bubble up to req only if req exists

* #1041 Fix event listener leak check timing (koichik)

*	#1038 Fix dns.resolve() with 'PTR' throws Error: Unknown type "PTR"
  (koichik)

* #1073 Share SSL context between server connections (Fedor Indutny)

* Disable compression with OpenSSL. Improves memory perf.

* Implement os.totalmem() and os.freemem() for SunOS (Alexandre Marangone)

* Fix a special characters in URL regression (isaacs)

* Fix idle timeouts in HTTPS (Felix Geisendörfer)

* SlowBuffer.write() with 'ucs2' throws ReferenceError. (koichik)

* http.ServerRequest 'close' sometimes gets an error argument
  (Felix Geisendörfer)

* Doc improvements

* cleartextstream.destroy() should close(2) the socket. Previously was being
	mapped to a shutdown(2) syscall.

* No longer compile out asserts and debug statements in normal build.

* Debugger improvements.

* Upgrade V8 to 3.1.8.16.


2011.04.22, Version 0.4.7 (stable), c85455a954411b38232e79752d4abb61bb75031b

* Don't emit error on ECONNRESET from read() #670

* Fix: Multiple pipes to the same stream were broken #929
  (Felix Geisendörfer)

* URL parsing/formatting corrections #954 (isaacs)

* make it possible to do repl.start('', stream) (Wade Simmons)

* Add os.loadavg for SunOS (Robert Mustacchi)

* Fix timeouts with floating point numbers #897 (Jorge Chamorro Bieling)

* Improve docs.


2011.04.13, Version 0.4.6 (stable), 58002d56bc79410c5ff397fc0e1ffec0665db38a

* Don't error on ENOTCONN from shutdown() #670

* Auto completion of built-in debugger suggests prefix match rather than
	partial match. (koichik)

* circular reference in vm modules. #822 (Jakub Lekstan)

* http response.readable should be false after 'end' #867 (Abe Fettig)

* Implement os.cpus() and os.uptime() on Solaris (Scott McWhirter)

* fs.ReadStream: Allow omission of end option for range reads #801
	(Felix Geisendörfer)

* Buffer.write() with UCS-2 should not be write partial char
	#916 (koichik)

* Pass secureProtocol through on tls.Server creation (Theo Schlossnagle)

* TLS use RC4-SHA by default

* Don't strangely drop out of event loop on HTTPS client uploads #892

* Doc improvements

* Upgrade v8 to 3.1.8.10


2011.04.01, Version 0.4.5 (stable), 787a343b588de26784fef97f953420b53a6e1d73

* Fix listener leak in stream.pipe() (Mikeal Rogers)

* Retain buffers in fs.read/write() GH-814 (Jorge Chamorro Bieling)

* TLS performance improvements

* SlowBuffer.prototype.slice bug GH-843

* process.stderr.write should return true

* Immediate pause/resume race condition GH-535 (isaacs)

* Set default host header properly GH-721 (isaacs)

* Upgrade V8 to 3.1.8.8


2011.03.26, Version 0.4.4 (stable), 25122b986a90ba0982697b7abcb0158c302a1019

* CryptoStream.end shouldn't throw if not writable GH-820

* Drop out if connection destroyed before connect() GH-819

* expose https.Agent

* Correctly setsid in tty.open GH-815

* Bug fix for failed buffer construction

* Added support for removing .once listeners (GH-806)

* Upgrade V8 to 3.1.8.5


2011.03.18, Version 0.4.3 (stable), c095ce1a1b41ca015758a713283bf1f0bd41e4c4

* Don't decrease server connection counter again if destroy() is called more
	than once GH-431 (Andreas Reich, Anders Conbere)

* Documentation improvements (koichik)

* Fix bug with setMaxListeners GH-682

* Start up memory footprint improvement. (Tom Hughes)

* Solaris improvements.

* Buffer::Length(Buffer*) should not invoke itself recursively GH-759 (Ben
  Noordhuis)

* TLS: Advertise support for client certs GH-774 (Theo Schlossnagle)

* HTTP Agent bugs: GH-787, GH-784, GH-803.

* Don't call GetMemoryUsage every 5 seconds.

* Upgrade V8 to 3.1.8.3


2011.03.02, Version 0.4.2 (stable), 39280e1b5731f3fcd8cc42ad41b86cdfdcb6d58b

* Improve docs.

* Fix process.on edge case with signal event (Alexis Sellier)

* Pragma HTTP header comma separation

* In addition to 'aborted' emit 'close' from incoming requests
  (Felix Geisendörfer)

* Fix memleak in vm.runInNewContext

* Do not cache modules that throw exceptions (Felix Geisendörfer)

* Build system changes for libnode (Aria Stewart)

* Read up the prototype of the 'env' object. (Nathan Rajlich)

* Add 'close' and 'aborted' events to Agent responses

* http: fix missing 'drain' events (Russell Haering)

* Fix process.stdout.end() throws ENOTSOCK error. (Koichi Kobayashi)

* REPL bug fixes (isaacs)

* node_modules folders should be highest priority (isaacs)

* URL parse more safely (isaacs)

* Expose errno with a string for dns/cares (Felix Geisendörfer)

* Fix tty.setWindowSize

* spawn: setuid after chdir (isaacs)

* SIGUSR1 should break the VM without delay

* Upgrade V8 to 3.1.8.


2011.02.19, Version 0.4.1 (stable), e8aef84191bc2c1ba2bcaa54f30aabde7f03769b

* Fixed field merging with progressive fields on writeHead()
  (TJ Holowaychuk)

* Make the repl respect node_modules folders (isaacs)

* Fix for DNS fail in HTTP request (Richard Rodger)

* Default to port 80 for http.request and http.get.

* Improve V8 support for Cygwin (Bert Belder)

* Fix fs.open param parsing. (Felix Geisendörfer)

* Fixed null signal.

* Fix various HTTP and HTTPS bugs

* cmake improvements (Tom Hughes)

* Fix: TLS sockets should not be writable after 'end'

* Fix os.cpus() on cygwin (Brian White)

* MinGW: OpenSSL support (Bert Belder)

* Upgrade V8 to 3.1.5, libev to 4.4.


2011.02.10, Version 0.4.0 (stable), eb155ea6f6a6aa341aa8c731dca8da545c6a4008

* require() improvements (isaacs)
  - understand package.json (isaacs)
  - look for 'node_modules' dir

* cmake fixes (Daniel Gröber)

* http: fix buffer writes to outgoing messages (Russell Haering)

* Expose UCS-2 Encoding (Konstantin Käfer)

* Support strings for octal modes (isaacs)

* Support array-ish args to Buffer ctor (isaacs)

* cygwin and mingw improvements (Bert Belder)

* TLS improvements

* Fewer syscalls during require (Bert Belder, isaacs)

* More DTrace probes (Bryan Cantrill,  Robert Mustacchi)

* 'pipe' event on pipe() (Mikeal Rogers)

* CRL support in TLS (Theo Schlossnagle)

* HTTP header manipulation methods (Tim Caswell, Charlie Robbins)

* Upgrade V8 to 3.1.2


2011.02.04, Version 0.3.8 (unstable), 9493b7563bff31525b4080df5aeef09747782d5e

* Add req.abort() for client side requests.

* Add exception.code for easy testing:
  Example: if (err.code == 'EADDRINUSE');

* Add process.stderr.

* require.main is the main module. (Isaac Schlueter)

* dgram: setMulticastTTL, setMulticastLoopback and addMembership.
  (Joe Walnes)

* Fix throttling in TLS connections

* Add socket.bufferSize

* MinGW improvements (Bert Belder)

* Upgrade V8 to 3.1.1

2011.01.27, Version 0.3.7 (unstable), d8579c6afdbe868de6dffa8db78bbe4ba2d03e0e

* Expose agent in http and https client. (Mikeal Rogers)

* Fix bug in http request's end method. (Ali Farhadi)

* MinGW: better net support (Bert Belder)

* fs.open should set FD_CLOEXEC

* DTrace probes (Bryan Cantrill)

* REPL fixes and improvements (isaacs, Bert Belder)

* Fix many bugs with legacy http.Client interface

* Deprecate process.assert. Use require('assert').ok

* Add callback parameter to socket.setTimeout(). (Ali Farhadi)

* Fixing bug in http request default encoding (Ali Farhadi)

* require: A module ID with a trailing slash must be a dir.
  (isaacs)

* Add ext_key_usage to getPeerCertificate (Greg Hughes)

* Error when child_process.exec hits maxBuffer.

* Fix option parsing in tls.connect()

* Upgrade to V8 3.0.10


2011.01.21, Version 0.3.6 (unstable), bb3e71466e5240626d9d21cf791fe43e87d90011

* REPL and other improvements on MinGW (Bert Belder)

* listen/bind errors should close net.Server

* New HTTP and HTTPS client APIs

* Upgrade V8 to 3.0.9


2011.01.16, Version 0.3.5 (unstable), b622bc6305e3c675e0edfcdbaa387d849ad0bba0

* Built-in debugger improvements.

* Add setsid, setuid, setgid options to child_process.spawn
  (Isaac Schlueter)

* tty module improvements.

* Upgrade libev to 4.3, libeio to latest, c-ares to 1.7.4

* Allow third party hooks before main module load.
  (See 496be457b6a2bc5b01ec13644b9c9783976159b2)

* Don't stat() on cached modules. (Felix Geisendörfer)


2011.01.08, Version 0.3.4 (unstable), 73f53e12e4a5b9ef7dbb4792bd5f8ad403094441

* Primordial mingw build (Bert Belder)

* HTTPS server

* Built in debugger 'node debug script.js'

* realpath files during module load (Mihai Călin Bazon)

* Rename net.Stream to net.Socket (existing name will continue to be
  supported)

* Fix process.platform


2011.01.02, Version 0.3.3 (unstable), 57544ba1c54c7d0da890317deeb73076350c5647

* TLS improvements.

* url.parse(url, true) defaults query field to {} (Jeremy Martin)

* Upgrade V8 to 3.0.4

* Handle ECONNABORT properly (Theo Schlossnagle)

* Fix memory leaks (Tom Hughes)

* Add os.cpus(), os.freemem(), os.totalmem(), os.loadavg() and other
  functions for OSX, Linux, and Cygwin. (Brian White)

* Fix REPL syntax error bug (GH-543), improve how REPL commands are
  evaluated.

* Use process.stdin instead of process.openStdin().

* Disable TLS tests when node doesn't have OpenSSL.


2010.12.16, Version 0.3.2 (unstable), 4bb914bde9f3c2d6de00853353b6b8fc9c66143a

* Rip out the old (broken) TLS implementation introduce new tested
  implementation and API. See docs. HTTPS not supported in this release.

* Introduce 'os' and 'tty' modules.

* Callback parameters for socket.write() and socket.connect().

* Support CNAME lookups in DNS module. (Ben Noordhuis)

* cmake support (Tom Hughes)

* 'make lint'

* oprofile support (./configure --oprofile)

* Lots of bug fixes, including:
  - Memory leak in ChildProcess:Spawn(). (Tom Hughes)
  - buffer.slice(0, 0)
  - Global variable leaks
  - clearTimeouts calling multiple times (Michael W)
  - utils.inspect's detection of circular structures (Tim Cooijmans)
  - Apple's threaded write()s bug (Jorge Chamorro Bieling)
  - Make sure raw mode is disabled when exiting a terminal-based REPL.
    (Brian White)

* Deprecate process.compile, process.ENV

* Upgrade V8 to 3.0.3, upgrade http-parser.


2010.11.16, Version 0.3.1 (unstable), ce9a54aa1fbf709dd30316af8a2f14d83150e947

* TLS improvements (Paul Querna)
  - Centralize error handling in SecureStream
  - Add SecurePair for handling of a ssl/tls stream.

* New documentation organization (Micheil Smith)

* allowHalfOpen TCP connections disabled by default.

* Add C++ API for constructing fast buffer from string

* Move idle timers into its own module

* Gracefully handle EMFILE and server.maxConnections

* make "node --eval" eval in the global scope.
  (Jorge Chamorro Bieling)

* Let exit listeners know the exit code (isaacs)

* Handle cyclic links smarter in fs.realpath (isaacs)

* Remove node-repl (just use 'node' without args)

* Rewrite libeio After callback to use req->result instead of req->errorno
  for error checking (Micheil Smith)

* Remove warning about deprecating 'sys' - too aggressive

* Make writes to process.env update the real environment. (Ben Noordhuis)

* Set FD_CLOEXEC flag on stdio FDs before spawning. (Guillaume Tuton)

* Move ev_loop out of javascript

* Switch \n with \r\n for all strings printed out.

* Added support for cross compilation (Rasmus Andersson)

* Add --profile flag to configure script, enables gprof profiling.
  (Ben Noordhuis)

* writeFileSync could exhibit pathological behavior when a buffer
  could not be written to the file in a single write() call.

* new path.join behavior (isaacs)
  - Express desired path.join behavior in tests.
  - Update fs.realpath to reflect new path.join behavior
  - Update url.resolve() to use new path.join behavior.

* API: Move process.binding('evals') to require('vm')

* Fix V8 build on Cygwin (Bert Belder)

* Add ref to buffer during fs.write and fs.read

* Fix segfault on test-crypto

* Upgrade http-parser to latest and V8 to 2.5.3


2010.10.23, Version 0.3.0 (unstable) 1582cfebd6719b2d2373547994b3dca5c8c569c0

* Bugfix: Do not spin on accept() with EMFILE

* Improvements to readline.js (Trent Mick, Johan Euphrosine, Brian White)

* Safe constructors (missing 'new' doesn't segfault)

* Fix process.nextTick so thrown errors don't confuse it.
  (Benjamin Thomas)

* Allow Strings for ports on net.Server.listen (Bradley Meck)

* fs bugfixes (Tj Holowaychuk, Tobie Langel, Marco Rogers, isaacs)

* http bug fixes (Fedor Indutny, Mikeal Rogers)

* Faster buffers; breaks C++ API (Tim-Smart, Stéphan Kochen)

* crypto, tls improvements (Paul Querna)

* Add lfs flags to node addon script

* Simpler querystring parsing; breaks API (Peter Griess)

* HTTP trailers (Mark Nottingham)

* http 100-continue support (Mark Nottingham)

* Module system simplifications (Herbert Vojčík, isaacs, Tim-Smart)
  - remove require.async
  - remove registerExtension, add .extensions
  - expose require.resolve
  - expose require.cache
  - require looks in  node_modules folders

* Add --eval command line option (TJ Holowaychuk)

* Commas last in sys.inspect

* Constants moved from process object to require('constants')

* Fix parsing of linux memory (Vitali Lovich)

* inspect shows function names (Jorge Chamorro Bieling)

* uncaughtException corner cases (Felix Geisendörfer)

* TCP clients now buffer writes before connection

* Rename sys module to 'util' (Micheil Smith)

* Properly set stdio handlers to blocking on SIGTERM and SIGINT
  (Tom Hughes)

* Add destroy methods to HTTP messages

* base64 improvements (isaacs, Jorge Chamorro Bieling)

* API for defining REPL commands (Sami Samhuri)

* child_process.exec timeout fix (Aaron Heckmann)

* Upgrade V8 to 2.5.1, Libev to 4.00, libeio, http-parser


2010.08.20, Version 0.2.0, 9283e134e558900ba89d9a33c18a9bdedab07cb9

* process.title support for FreeBSD, Macintosh, Linux

* Fix OpenSSL 100% CPU usage on error (Illarionov Oleg)

* Implement net.Server.maxConnections.

* Fix process.platform, add process.version.

* Add --without-snapshot configure option.

* Readline REPL improvements (Trent Mick)

* Bug fixes.

* Upgrade V8 to 2.3.8


2010.08.13, Version 0.1.104, b14dd49222687c12f3e8eac597cff4f2674f84e8

* Various bug fixes (console, querystring, require)

* Set cwd for child processes (Bert Belder)

* Tab completion for readline (Trent Mick)

* process.title getter/setter for OSX, Linux, Cygwin.
	(Rasmus Andersson, Bert Belder)

* Upgrade V8 to 2.3.6


2010.08.04, Version 0.1.103, 0b925d075d359d03426f0b32bb58a5e05825b4ea

* Implement keep-alive for http.Client (Mikeal Rogers)

* base64 fixes. (Ben Noordhuis)

* Fix --debug-brk (Danny Coates)

* Don't let path.normalize get above the root. (Isaac Schlueter)

* Allow signals to be used with process.on in addition to
  process.addListener. (Brian White)

* Globalize the Buffer object

* Use kqueue on recent macintosh builds

* Fix addrlen for unix_dgram sockets (Benjamin Kramer)

* Fix stats.isDirectory() and friends (Benjamin Kramer)

* Upgrade http-parser, V8 to 2.3.5


2010.07.25, Version 0.1.102, 2a4568c85f33869c75ff43ccd30f0ec188b43eab

* base64 encoding for Buffers.

* Buffer support for Cipher, Decipher, Hmac, Sign and Verify
  (Andrew Naylor)

* Support for reading byte ranges from files using fs.createReadStream.
  (Chandra Sekar)

* Fix Buffer.toString() on 0-length slices. (Peter Griess)

* Cache modules based on filename rather than ID (Isaac Schlueter)

* querystring improvments (Jan Kassens, Micheil Smith)

* Support DEL in the REPL. (Jérémy Lal)

* Upgrade http-parser, upgrade V8 to 2.3.2


2010.07.16, Version 0.1.101, 0174ceb6b24caa0bdfc523934c56af9600fa9b58

* Added env to child_process.exec (Сергей Крыжановский)

* Allow modules to optionally be loaded in separate contexts
  with env var NODE_MODULE_CONTEXTS=1.

* setTTL and setBroadcast for dgram (Matt Ranney)

* Use execPath for default NODE_PATH, not installPrefix
  (Isaac Schlueter)

* Support of console.dir + console.assert (Jerome Etienne)

* on() as alias to addListener()

* Use javascript port of Ronn to build docs (Jérémy Lal)

* Upgrade V8 to 2.3.0


2010.07.03, Version 0.1.100, a6b8586e947f9c3ced180fe68c233d0c252add8b

* process.execPath (Marshall Culpepper)

* sys.pump (Mikeal Rogers)

* Remove ini and mjsunit libraries.

* Introduce console.log() and friends.

* Switch order of arguments for Buffer.write (Blake Mizerany)

* On overlapping buffers use memmove (Matt Ranney)

* Resolve .local domains with getaddrinfo()

* Upgrade http-parser, V8 to 2.2.21


2010.06.21, Version 0.1.99, a620b7298f68f68a855306437a3b60b650d61d78

* Datagram sockets (Paul Querna)

* fs.writeFile could not handle utf8 (Felix Geisendörfer)
  and now accepts Buffers (Aaron Heckmann)

* Fix crypto memory leaks.

* A replacement for decodeURIComponent that doesn't throw.
  (Isaac Schlueter)

* Only concatenate some incoming HTTP headers. (Peter Griess)

* Upgrade V8 to 2.2.18


2010.06.11, Version 0.1.98, 10d8adb08933d1d4cea60192c2a31c56d896733d

* Port to Windows/Cygwin (Raffaele Sena)

* File descriptor passing on unix sockets. (Peter Griess)

* Simple, builtin readline library. REPL is now entered by
  executing "node" without arguments.

* Add a parameter to spawn() that sets the child's stdio file
  descriptors. (Orlando Vazquez)

* Upgrade V8 to 2.2.16, http-parser fixes, upgrade c-ares to 1.7.3.


2010.05.29, Version 0.1.97, 0c1aa36835fa6a3557843dcbc6ed6714d353a783

* HTTP throttling: outgoing messages emit 'drain' and write() returns false
  when send buffer is full.

* API: readFileSync without encoding argument now returns a Buffer

* Improve Buffer C++ API; addons now compile with debugging symbols.

* Improvements to  path.extname() and REPL; add fs.chown().

* fs.ReadStream now emits buffers, fs.readFileSync returns buffers.

* Bugfix: parsing HTTP responses to HEAD requests.

* Port to OpenBSD.

* Upgrade V8 to 2.2.12, libeio, http-parser.


2010.05.21, Version 0.1.96, 9514a4d5476225e8c8310ce5acae2857033bcaaa

* Thrown errors in http and socket call back get bubbled up.

* Add fs.fsync (Andrew Johnston)

* Bugfix: signal unregistering (Jonas Pfenniger)

* Added better error messages for async and sync fs calls with paths
  (TJ Holowaychuk)

* Support arrays and strings in buffer constructor.
  (Felix Geisendörfer)

* Fix errno reporting in DNS exceptions.

* Support buffers in fs.WriteStream.write.

* Bugfix: Safely decode a utf8 streams that are broken on a multbyte
  character (http and net). (Felix Geisendörfer)

* Make Buffer's C++ constructor public.

* Deprecate sys.p()

* FIX path.dirname('/tmp') => '/'. (Jonathan Rentzsch)


2010.05.13, Version 0.1.95, 0914d33842976c2c870df06573b68f9192a1fb7a

* Change GC idle notify so that it runs alongside setInterval

* Install node_buffer.h on make install

* fs.readFile returns Buffer by default (Tim Caswell)

* Fix error reporting in child_process callbacks

* Better logic for testing if an argument is a port

* Improve error reporting (single line "node.js:176:9" errors)

* Bugfix: Some http responses being truncated (appeared in 0.1.94)

* Fix long standing net idle timeout bugs. Enable 2 minute timeout
  by default in HTTP servers.

* Add fs.fstat (Ben Noordhuis)

* Upgrade to V8 2.2.9


2010.05.06, Version 0.1.94, f711d5343b29d1e72e87107315708e40951a7826

* Look in /usr/local/lib/node for modules, so that there's a way
  to install modules globally (Issac Schlueter)

* SSL improvements (Rhys Jones, Paulo Matias)

* Added c-ares headers for linux-arm (Jonathan Knezek)

* Add symbols to release build

* HTTP upgrade improvements, docs (Micheil Smith)

* HTTP server emits 'clientError' instead of printing message

* Bugfix: Don't emit 'error' twice from http.Client

* Bugfix: Ignore SIGPIPE

* Bugfix: destroy() instead of end() http connection at end of
  pipeline

* Bugfix: http.Client may be prematurely released back to the
  free pool.  (Thomas Lee)

* Upgrade V8 to 2.2.8


2010.04.29, Version 0.1.93, 557ba6bd97bad3afe0f9bd3ac07efac0a39978c1

  * Fixed no 'end' event on long chunked HTTP messages
    https://github.com/joyent/node/issues/77

  * Remove legacy modules http_old and tcp_old

  * Support DNS MX queries (Jérémy Lal)

  * Fix large socket write (tlb@tlb.org)

  * Fix child process exit codes (Felix Geisendörfer)

  * Allow callers to disable PHP/Rails style parameter munging in
    querystring.stringify (Thomas Lee)

  * Upgrade V8 to 2.2.6


2010.04.23, Version 0.1.92, caa828a242f39b6158084ef4376355161c14fe34

  * OpenSSL support. Still undocumented (see tests). (Rhys Jones)

  * API: Unhandled 'error' events throw.

  * Script class with eval-function-family in binding('evals') plus tests.
    (Herbert Vojcik)

  * stream.setKeepAlive (Julian Lamb)

  * Bugfix: Force no body on http 204 and 304

  * Upgrade Waf to 1.5.16, V8 to 2.2.4.2


2010.04.15, Version 0.1.91, 311d7dee19034ff1c6bc9098c36973b8d687eaba

  * Add incoming.httpVersion

  * Object.prototype problem with C-Ares binding

  * REPL can be run from multiple different streams. (Matt Ranney)

  * After V8 heap is compact, don't use a timer every 2 seconds.

  * Improve nextTick implementation.

  * Add primative support for Upgrading HTTP connections.
    (See commit log for docs 760bba5)

  * Add timeout and maxBuffer options to child_process.exec

  * Fix bugs.

  * Upgrade V8 to 2.2.3.1


2010.04.09, Version 0.1.90, 07e64d45ffa1856e824c4fa6afd0442ba61d6fd8

  * Merge writing of networking system (net2)
   - New Buffer object for binary data.
   - Support UNIX sockets, Pipes
   - Uniform stream API
   - Currently no SSL
   - Legacy modules can be accessed at 'http_old' and 'tcp_old'

  * Replace udns with c-ares. (Krishna Rajendran)

  * New documentation system using Markdown and Ronn
    (Tim Caswell, Micheil Smith)

  * Better idle-time GC

  * Countless small bug fixes.

  * Upgrade V8 to 2.2.X, WAF 1.5.15


2010.03.19, Version 0.1.33, 618296ef571e873976f608d91a3d6b9e65fe8284

  * Include lib/ directory in node executable. Compile on demand.

  * evalcx clean ups (Isaac Z. Schlueter, Tim-Smart)

  * Various fixes, clean ups

  * V8 upgraded to 2.1.5


2010.03.12, Version 0.1.32, 61c801413544a50000faa7f58376e9b33ba6254f

  * Optimize event emitter for single listener

  * Add process.evalcx, require.registerExtension (Tim Smart)

  * Replace --cflags with --vars

  * Fix bugs in fs.create*Stream (Felix Geisendörfer)

  * Deprecate process.mixin, process.unloop

  * Remove the 'Error: (no message)' exceptions, print stack
    trace instead

  * INI parser bug fixes (Isaac Schlueter)

  * FreeBSD fixes (Vanilla Hsu)

  * Upgrade to V8 2.1.3, WAF 1.5.14a, libev


2010.03.05, Version 0.1.31, 39b63dfe1737d46a8c8818c92773ef181fd174b3

  * API: - Move process.watchFile into fs module
         - Move process.inherits to sys

  * Improve Solaris port

  * tcp.Connection.prototype.write now returns boolean to indicate if
    argument was flushed to the kernel buffer.

  * Added fs.link, fs.symlink, fs.readlink, fs.realpath
    (Rasmus Andersson)

  * Add setgid,getgid (James Duncan)

  * Improve sys.inspect (Benjamin Thomas)

  * Allow passing env to child process (Isaac Schlueter)

  * fs.createWriteStream, fs.createReadStream (Felix Geisendörfer)

  * Add INI parser (Rob Ellis)

  * Bugfix: fs.readFile handling encoding (Jacek Becela)

  * Upgrade V8 to 2.1.2


2010.02.22, Version 0.1.30, bb0d1e65e1671aaeb21fac186b066701da0bc33b

  * Major API Changes

    - Promises removed. See
      http://groups.google.com/group/nodejs/msg/426f3071f3eec16b
      http://groups.google.com/group/nodejs/msg/df199d233ff17efa
      The API for fs was

         fs.readdir("/usr").addCallback(function (files) {
           puts("/usr files: " + files);
         });

      It is now

         fs.readdir("/usr", function (err, files) {
           if (err) throw err;
           puts("/usr files: " + files);
         });

    - Synchronous fs operations exposed, use with care.

    - tcp.Connection.prototype.readPause() and readResume()
      renamed to pause() and resume()

    - http.ServerResponse.prototype.sendHeader() renamed to
      writeHeader(). Now accepts reasonPhrase.

  * Compact garbage on idle.

  * Configurable debug ports, and --debug-brk (Zoran Tomicic)

  * Better command line option parsing (Jeremy Ashkenas)

  * Add fs.chmod (Micheil Smith), fs.lstat (Isaac Z. Schlueter)

  * Fixes to process.mixin (Rasmus Andersson, Benjamin Thomas)

  * Upgrade V8 to 2.1.1


2010.02.17, Version 0.1.29, 87d5e5b316a4276bcf881f176971c1a237dcdc7a

  * Major API Changes
    - Remove 'file' module
    - require('posix') -----------------> require('fs')
    - fs.cat ---------------------------> fs.readFile
    - file.write -----------------------> fs.writeFile
    - TCP 'receive' event --------------> 'data'
    - TCP 'eof' event ------------------> 'end'
    - TCP send() -----------------------> write()
    - HTTP sendBody() ------------------> write()
    - HTTP finish() --------------------> close()
    - HTTP 'body' event ----------------> 'data'
    - HTTP 'complete' event ------------> 'end'
    - http.Client.prototype.close() (formerly finish()) no longer
      takes an argument. Add the 'response' listener manually.
    - Allow strings for the flag argument to fs.open
      ("r", "r+", "w", "w+", "a", "a+")

  * Added multiple arg support for sys.puts(), print(), etc.
    (tj@vision-media.ca)

  * sys.inspect(Date) now shows the date value (Mark Hansen)

  * Calculate page size with getpagesize for armel (Jérémy Lal)

  * Bugfix: stderr flushing.

  * Bugfix: Promise late chain (Yuichiro MASUI)

  * Bugfix: wait() on fired promises
    (Felix Geisendörfer, Jonas Pfenniger)

  * Bugfix: Use InstanceTemplate() instead of PrototypeTemplate() for
    accessor methods. Was causing a crash with Eclipse debugger.
    (Zoran Tomicic)

  * Bugfix: Throw from connection.connect if resolving.
    (Reported by James Golick)


2010.02.09, Version 0.1.28, 49de41ef463292988ddacfb01a20543b963d9669

  * Use Google's jsmin.py which can be used for evil.

  * Add posix.truncate()

  * Throw errors from server.listen()

  * stdio bugfix (test by Mikeal Rogers)

  * Module system refactor (Felix Geisendörfer, Blaine Cook)

  * Add process.setuid(), getuid() (Michael Carter)

  * sys.inspect refactor (Tim Caswell)

  * Multipart library rewrite (isaacs)


2010.02.03, Version 0.1.27, 0cfa789cc530848725a8cb5595224e78ae7b9dd0

  * Implemented __dirname (Felix Geisendörfer)

  * Downcase process.ARGV, process.ENV, GLOBAL
    (now process.argv, process.env, global)

  * Bug Fix: Late promise promise callbacks firing
    (Felix Geisendörfer, Jonas Pfenniger)

  * Make assert.AssertionError instance of Error

  * Removed inline require call for querystring
    (self@cloudhead.net)

  * Add support for MX, TXT, and SRV records in DNS module.
    (Blaine Cook)

  * Bugfix: HTTP client automatically reconnecting

  * Adding OS X .dmg build scripts. (Standa Opichal)

  * Bugfix: ObjectWrap memory leak

  * Bugfix: Multipart handle Content-Type headers with charset
    (Felix Geisendörfer)

  * Upgrade http-parser to fix header overflow attack.

  * Upgrade V8 to 2.1.0

  * Various other bug fixes, performance improvements.


2010.01.20, Version 0.1.26, da00413196e432247346d9e587f8c78ce5ceb087

  * Bugfix, HTTP eof causing crash (Ben Williamson)

  * Better error message on SyntaxError

  * API: Move Promise and EventEmitter into 'events' module

  * API: Add process.nextTick()

  * Allow optional params to setTimeout, setInterval
    (Micheil Smith)

  * API: change some Promise behavior (Felix Geisendörfer)
    - Removed Promise.cancel()
    - Support late callback binding
    - Make unhandled Promise errors throw an exception

  * Upgrade V8 to 2.0.6.1

  * Solaris port (Erich Ocean)


2010.01.09, Version 0.1.25, 39ca93549af91575ca9d4cbafd1e170fbcef3dfa

  * sys.inspect() improvements (Tim Caswell)

  * path module improvements (isaacs, Benjamin Thomas)

  * API: request.uri -> request.url
    It is no longer an object, but a string. The 'url' module
    was addded to parse that string. That is, node no longer
    parses the request URL automatically.

       require('url').parse(request.url)

    is roughly equivlent to the old request.uri object.
    (isaacs)

  * Bugfix: Several libeio related race conditions.

  * Better errors for multipart library (Felix Geisendörfer)

  * Bugfix: Update node-waf version to 1.5.10

  * getmem for freebsd (Vanilla Hsu)


2009.12.31, Version 0.1.24, 642c2773a7eb2034f597af1cd404b9e086b59632

  * Bugfix: don't chunk responses to HTTP/1.0 clients, even if
    they send Connection: Keep-Alive (e.g. wget)

  * Bugfix: libeio race condition

  * Bugfix: Don't segfault on unknown http method

  * Simplify exception reporting

  * Upgrade V8 to 2.0.5.4


2009.12.22, Version 0.1.23, f91e347eeeeac1a8bd6a7b462df0321b60f3affc

  * Bugfix: require("../blah") issues (isaacs)

  * Bugfix: posix.cat (Jonas Pfenniger)

  * Do not pause request for multipart parsing (Felix Geisendörfer)


2009.12.19, Version 0.1.22, a2d809fe902f6c4102dba8f2e3e9551aad137c0f

  * Bugfix: child modules get wrong id with "index.js" (isaacs)

  * Bugfix: require("../foo") cycles (isaacs)

  * Bugfix: require() should throw error if module does.

  * New URI parser stolen from Narwhal (isaacs)

  * Bugfix: correctly check kqueue and epoll. (Rasmus Andersson)

  * Upgrade WAF to 1.5.10

  * Bugfix: posix.statSync() was crashing

  * Statically define string symbols for performance improvement

  * Bugfix: ARGV[0] weirdness

  * Added superCtor to ctor.super_ instead superCtor.prototype.
    (Johan Dahlberg)

  * http-parser supports webdav methods

  * API: http.Client.prototype.request() (Christopher Lenz)


2009.12.06, Version 0.1.21, c6affb64f96a403a14d20035e7fbd6d0ce089db5

  * Feature: Add HTTP client TLS support (Rhys Jones)

  * Bugfix: use --jobs=1 with WAF

  * Bugfix: Don't use chunked encoding for 1.0 requests

  * Bugfix: Duplicated header weren't handled correctly

  * Improve sys.inspect (Xavier Shay)

  * Upgrade v8 to 2.0.3

  * Use CommonJS assert API (Felix Geisendörfer, Karl Guertin)


2009.11.28, Version 0.1.20, aa42c6790da8ed2cd2b72051c07f6251fe1724d8

  * Add gnutls version to configure script

  * Add V8 heap info to process.memoryUsage()

  * process.watchFile callback has 2 arguments with the stat object
    (choonkeat@gmail.com)


2009.11.28, Version 0.1.19, 633d6be328708055897b72327b88ac88e158935f

  * Feature: Initial TLS support for TCP servers and clients.
    (Rhys Jones)

  * Add options to process.watchFile()

  * Add process.umask() (Friedemann Altrock)

  * Bugfix: only detach timers when active.

  * Bugfix: lib/file.js write(), shouldn't always emit errors or success
    (onne@onnlucky.com)

  * Bugfix: Memory leak in fs.write
    (Reported by onne@onnlucky.com)

  * Bugfix: Fix regular expressions detecting outgoing message headers.
    (Reported by Elliott Cable)

  * Improvements to Multipart parser (Felix Geisendörfer)

  * New HTTP parser

  * Upgrade v8 to 2.0.2


2009.11.17, Version 0.1.18, 027829d2853a14490e6de9fc5f7094652d045ab8

  * Feature: process.watchFile() process.unwatchFile()

  * Feature: "uncaughtException" event on process
    (Felix Geisendörfer)

  * Feature: 'drain' event to tcp.Connection

  * Bugfix: Promise.timeout() blocked the event loop
    (Felix Geisendörfer)

  * Bugfix: sendBody() and chunked utf8 strings
    (Felix Geisendörfer)

  * Supply the strerror as a second arg to the tcp.Connection close
    event (Johan Sørensen)

  * Add EventEmitter.removeListener (frodenius@gmail.com)

  * Format JSON for inspecting objects (Felix Geisendörfer)

  * Upgrade libev to latest CVS


2009.11.07, Version 0.1.17, d1f69ef35dac810530df8249d523add168e09f03

  * Feature: process.chdir() (Brandon Beacher)

  * Revert http parser upgrade. (b893859c34f05db5c45f416949ebc0eee665cca6)
    Broke keep-alive.

  * API: rename process.inherits to sys.inherits


2009.11.03, Version 0.1.16, 726865af7bbafe58435986f4a193ff11c84e4bfe

  * API: Use CommonJS-style module requiring
    - require("/sys.js") becomes require("sys")
    - require("circle.js") becomes require("./circle")
    - process.path.join() becomes require("path").join()
    - __module becomes module

  * API: Many namespacing changes
    - Move node.* into process.*
    - Move node.dns into module "dns"
    - Move node.fs into module "posix"
    - process is no longer the global object. GLOBAL is.

  For more information on the API changes see:
    http://thread.gmane.org/gmane.comp.lang.javascript.nodejs/6
    http://thread.gmane.org/gmane.comp.lang.javascript.nodejs/14

  * Feature: process.platform, process.memoryUsage()

  * Feature: promise.cancel() (Felix Geisendörfer)

  * Upgrade V8 to 1.3.18


2009.10.28, Version 0.1.15, eca2de73ed786b935507fd1c6faccd8df9938fd3

  * Many build system fixes (esp. for OSX users)

  * Feature: promise.timeout() (Felix Geisendörfer)

  * Feature: Added external interface for signal handlers, process.pid, and
    process.kill() (Brandon Beacher)

  * API: Rename node.libraryPaths to require.paths

  * Bugfix: 'data' event for stdio should emit a string

  * Large file support

  * Upgrade http_parser

  * Upgrade v8 to 1.3.16


2009.10.09, Version 0.1.14, b12c809bb84d1265b6a4d970a5b54ee8a4890513

  * Feature: Improved addon builds with node-waf

  * Feature: node.SignalHandler (Brandon Beacher)

  * Feature: Enable V8 debugging (but still need to make a debugger)

  * API: Rename library /utils.js to /sys.js

  * Clean up Node's build system

  * Don't use parseUri for HTTP server

  * Remove node.pc

  * Don't use /bin/sh to create child process except with exec()

  * API: Add __module to reference current module

  * API: Remove include() add node.mixin()

  * Normalize http headers; "Content-Length" becomes "content-length"

  * Upgrade V8 to 1.3.15


2009.09.30, Version 0.1.13, 58493bb05b3da3dc8051fabc0bdea9e575c1a107

  * Feature: Multipart stream parser (Felix Geisendörfer)

  * API: Move node.puts(), node.exec() and others to /utils.js

  * API: Move http, tcp libraries to /http.js and /tcp.js

  * API: Rename node.exit() to process.exit()

  * Bugfix: require() and include() should work in callbacks.

  * Pass the Host header in http.cat calls

  * Add warning when coroutine stack size grows too large.

  * Enhance repl library (Ray Morgan)

  * Bugfix: build script for
      GCC 4.4 (removed -Werror in V8),
      on Linux 2.4,
      and with Python 2.4.4.

  * Add read() and write() to /file.js to read and write
    whole files at once.


2009.09.24, Version 0.1.12, 2f56ccb45e87510de712f56705598b3b4e3548ec

  * Feature: System modules, node.libraryPaths

  * API: Remove "raw" encoding, rename "raws" to "binary".

  * API: Added connection.setNoDElay() to disable Nagle algo.

  * Decrease default TCP server backlog to 128

  * Bugfix: memory leak involving node.fs.* methods.

  * Upgrade v8 to 1.3.13


2009.09.18, Version 0.1.11, 5ddc4f5d0c002bac0ae3d62fc0dc58f0d2d83ec4

  * API: default to utf8 encoding for node.fs.cat()

  * API: add node.exec()

  * API: node.fs.read() takes a normal encoding parameter.

  * API: Change arguments of emit(), emitSuccess(), emitError()

  * Bugfix: node.fs.write() was stack allocating buffer.

  * Bugfix: ReportException shouldn't forget the top frame.

  * Improve buffering for HTTP outgoing messages

  * Fix and reenable x64 macintosh build.

  * Upgrade v8 to 1.3.11


2009.09.11, Version 0.1.10, 12bb0d46ce761e3d00a27170e63b40408c15b558

  * Feature: raw string encoding "raws"

  * Feature: access to environ through "ENV"

  * Feature: add isDirectory, isFile, isSocket, ... methods
    to stats object.

  * Bugfix: Internally use full paths when loading modules
    this fixes a shebang loading problem.

  * Bugfix: Add '--' command line argument for seperating v8
    args from program args.

  * Add man page.

  * Add node-repl

  * Upgrade v8 to 1.3.10

2009.09.05, Version 0.1.9, d029764bb32058389ecb31ed54a5d24d2915ad4c

  * Bugfix: Compile on Snow Leopard.

  * Bugfix: Malformed URIs raising exceptions.

2009.09.04, Version 0.1.8, e6d712a937b61567e81b15085edba863be16ba96

  * Feature: External modules

  * Feature: setTimeout() for node.tcp.Connection

  * Feature: add node.cwd(), node.fs.readdir(), node.fs.mkdir()

  * Bugfix: promise.wait() releasing out of order.

  * Bugfix: Asyncly do getaddrinfo() on Apple.

  * Disable useless evcom error messages.

  * Better stack traces.

  * Built natively on x64.

  * Upgrade v8 to 1.3.9

2009.08.27, Version 0.1.7, f7acef9acf8ba8433d697ad5ed99d2e857387e4b

  * Feature: global 'process' object. Emits "exit".

  * Feature: promise.wait()

  * Feature: node.stdio

  * Feature: EventEmitters emit "newListener" when listeners are
    added

  * API:  Use flat object instead of array-of-arrays for HTTP
    headers.

  * API: Remove buffered file object (node.File)

  * API: require(), include() are synchronous. (Uses
    continuations.)

  * API: Deprecate onLoad and onExit.

  * API: Rename node.Process to node.ChildProcess

  * Refactor node.Process to take advantage of evcom_reader/writer.

  * Upgrade v8 to 1.3.7

2009.08.22, Version 0.1.6, 9c97b1db3099d61cd292aa59ec2227a619f3a7ab

  * Bugfix: Ignore SIGPIPE.

2009.08.21, Version 0.1.5, b0fd3e281cb5f7cd8d3a26bd2b89e1b59998e5ed

  * Bugfix: Buggy connections could crash node.js. Now check
    connection before sending data every time (Kevin van Zonneveld)

  * Bugfix: stdin fd (0) being ignored by node.File. (Abe Fettig)

  * API: Remove connnection.fullClose()

  * API: Return the EventEmitter from addListener for chaining.

  * API: tcp.Connection "disconnect" event renamed to "close"

  * Upgrade evcom
    Upgrade v8 to 1.3.6

2009.08.13, Version 0.1.4, 0f888ed6de153f68c17005211d7e0f960a5e34f3

  * Major refactor to evcom.

  * Enable test-tcp-many-clients.

  * Add -m32 gcc flag to udns.

  * Add connection.readPause() and connection.readResume()
    Add IncomingMessage.prototype.pause() and resume().

  * Fix http benchmark. Wasn't correctly dispatching.

  * Bugfix: response.setBodyEncoding("ascii") not working.

  * Bugfix: Negative ints in HTTP's on_body and node.fs.read()

  * Upgrade v8 to 1.3.4
    Upgrade libev to 3.8
    Upgrade http_parser to v0.2

2009.08.06, Version 0.1.3, 695f0296e35b30cf8322fd1bd934810403cca9f3

  * Upgrade v8 to 1.3.2

  * Bugfix: node.http.ServerRequest.setBodyEncoding('ascii') not
    working

  * Bugfix: node.encodeUtf8 was broken. (Connor Dunn)

  * Add ranlib to udns Makefile.

  * Upgrade evcom - fix accepting too many connections issue.

  * Initial support for shebang

  * Add simple command line switches

  * Add node.version API


2009.08.01, Version 0.1.2, 025a34244d1cea94d6d40ad7bf92671cb909a96c

  * Add DNS API

  * node.tcp.Server's backlog option is now an argument to listen()

  * Upgrade V8 to 1.3.1

  * Bugfix: Default to chunked for client requests without
    Content-Length.

  * Bugfix: Line numbers in stack traces.

  * Bugfix: negative integers in raw encoding stream

  * Bugfix: node.fs.File was not passing args to promise callbacks.


2009.07.27, Version 0.1.1, 77d407df2826b20e9177c26c0d2bb4481e497937

  * Simplify and clean up ObjectWrap.

  * Upgrade liboi (which is now called evcom)
    Upgrade libev to 3.7
    Upgrade V8 to 1.2.14

  * Array.prototype.encodeUtf8 renamed to node.encodeUtf8(array)

  * Move EventEmitter.prototype.emit() completely into C++.

  * Bugfix: Fix memory leak in event emitters.
    http://groups.google.com/group/nodejs/browse_thread/thread/a8d1dfc2fd57a6d1

  * Bugfix: Had problems reading scripts with non-ascii characters.

  * Bugfix: Fix Detach() in node::Server

  * Bugfix: Sockets not properly reattached if reconnected during
    disconnect event.

  * Bugfix: Server-side clients not attached between creation and
    on_connect.

  * Add 'close' event to node.tcp.Server

  * Simplify and clean up http.js. (Takes more advantage of event
    infrastructure.)

  * Add benchmark scripts. Run with "make benchmark".


2009.06.30, Version 0.1.0, 0fe44d52fe75f151bceb59534394658aae6ac328

  * Update documentation, use asciidoc.

  * EventEmitter and Promise interfaces. (Breaks previous API.)

  * Remove node.Process constructor in favor of node.createProcess

  * Add -m32 flags for compiling on x64 platforms.
    (Thanks to András Bártházi)

  * Upgrade v8 to 1.2.10 and libev to 3.6

  * Bugfix: Timer::RepeatSetter wasn't working.

  * Bugfix: Spawning many processes in a loop
    (reported by Felix Geisendörfer)


2009.06.24, Version 0.0.6, fbe0be19ebfb422d8fa20ea5204c1713e9214d5f

  * Load modules via HTTP URLs (Urban Hafner)

  * Bugfix: Add HTTPConnection->size() and HTTPServer->size()

  * New node.Process API

  * Clean up build tools, use v8's test runner.

  * Use ev_unref() instead of starting/stopping the eio thread
    pool watcher.


2009.06.18, Version 0.0.5, 3a2b41de74b6c343b8464a68eff04c4bfd9aebea

  * Support for IPv6

  * Remove namespace node.constants

  * Upgrade v8 to 1.2.8.1

  * Accept ports as strings in the TCP client and server.

  * Bugfix: HTTP Client race

  * Bugfix: freeaddrinfo() wasn't getting called after
    getaddrinfo() for TCP servers

  * Add "opening" to TCP client readyState

  * Add remoteAddress to TCP client

  * Add global print() function.


2009.06.13, Version 0.0.4, 916b9ca715b229b0703f0ed6c2fc065410fb189c

 * Add interrupt() method to server-side HTTP requests.

 * Bugfix: onBodyComplete was not getting called on server-side
   HTTP


2009.06.11, Version 0.0.3, 6e0dfe50006ae4f5dac987f055e0c9338662f40a

 * Many bug fixes including the problem with http.Client on
   macintosh

 * Upgrades v8 to 1.2.7

 * Adds onExit hook

 * Guard against buffer overflow in http parser

 * require() and include() now need the ".js" extension

 * http.Client uses identity transfer encoding by default.<|MERGE_RESOLUTION|>--- conflicted
+++ resolved
@@ -1,5 +1,4 @@
-<<<<<<< HEAD
-2013.08.21, Version 0.11.7 (Unstable)
+2013.08.21, Version 0.11.7 (Unstable), be52549bfa5311208b5fcdb3ba09210460fa9ceb
 
 * uv: upgrade to v0.11.13
 
@@ -309,15 +308,15 @@
 * util: custom `inspect()` method may return an Object (Nathan Rajlich)
 
 * console: `console.dir()` bypasses inspect() methods (Nathan Rajlich)
-=======
-2013.09.04, Version 0.10.18 (Stable)
+
+
+2013.09.04, Version 0.10.18 (Stable), 67a1f0c52e0708e2596f3f2134b8386d6112561e
 
 * uv: Upgrade to v0.10.15
 
 * stream: Don't crash on unset _events property (isaacs)
 
 * stream: Pass 'buffer' encoding with decoded writable chunks (isaacs)
->>>>>>> 8b052066
 
 
 2013.08.21, Version 0.10.17 (Stable), 469a4a5091a677df62be319675056b869c31b35c

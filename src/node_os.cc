// Copyright Joyent, Inc. and other Node contributors.
//
// Permission is hereby granted, free of charge, to any person obtaining a
// copy of this software and associated documentation files (the
// "Software"), to deal in the Software without restriction, including
// without limitation the rights to use, copy, modify, merge, publish,
// distribute, sublicense, and/or sell copies of the Software, and to permit
// persons to whom the Software is furnished to do so, subject to the
// following conditions:
//
// The above copyright notice and this permission notice shall be included
// in all copies or substantial portions of the Software.
//
// THE SOFTWARE IS PROVIDED "AS IS", WITHOUT WARRANTY OF ANY KIND, EXPRESS
// OR IMPLIED, INCLUDING BUT NOT LIMITED TO THE WARRANTIES OF
// MERCHANTABILITY, FITNESS FOR A PARTICULAR PURPOSE AND NONINFRINGEMENT. IN
// NO EVENT SHALL THE AUTHORS OR COPYRIGHT HOLDERS BE LIABLE FOR ANY CLAIM,
// DAMAGES OR OTHER LIABILITY, WHETHER IN AN ACTION OF CONTRACT, TORT OR
// OTHERWISE, ARISING FROM, OUT OF OR IN CONNECTION WITH THE SOFTWARE OR THE
// USE OR OTHER DEALINGS IN THE SOFTWARE.


#include "node.h"
#include "node_os.h"

#include "v8.h"

#include <errno.h>
#include <string.h>

#ifdef __MINGW32__
# include <io.h>
#endif

#ifdef __POSIX__
# include <netdb.h>         // MAXHOSTNAMELEN on Solaris.
# include <unistd.h>        // gethostname, sysconf
# include <sys/param.h>     // MAXHOSTNAMELEN on Linux and the BSDs.
# include <sys/utsname.h>
#endif

// Add Windows fallback.
#ifndef MAXHOSTNAMELEN
# define MAXHOSTNAMELEN 256
#endif

namespace node {

using namespace v8;

static Handle<Value> GetEndianness(const Arguments& args) {
  HandleScope scope(node_isolate);
  int i = 1;
  bool big = (*(char *)&i) == 0;
  Local<String> endianness = String::New(big ? "BE" : "LE");
  return scope.Close(endianness);
}

static Handle<Value> GetHostname(const Arguments& args) {
<<<<<<< HEAD
  HandleScope scope(node_isolate);
  char s[255];
  int r = gethostname(s, 255);
=======
  HandleScope scope;
  char buf[MAXHOSTNAMELEN + 1];
>>>>>>> 659fb238

  if (gethostname(buf, sizeof(buf))) {
#ifdef __POSIX__
    return ThrowException(ErrnoException(errno, "gethostname"));
#else // __MINGW32__
    return ThrowException(ErrnoException(WSAGetLastError(), "gethostname"));
#endif // __MINGW32__
  }
  buf[sizeof(buf) - 1] = '\0';

  return scope.Close(String::New(buf));
}

static Handle<Value> GetOSType(const Arguments& args) {
  HandleScope scope(node_isolate);

#ifdef __POSIX__
  struct utsname info;
  if (uname(&info)) {
    return ThrowException(ErrnoException(errno, "uname"));
  }
  return scope.Close(String::New(info.sysname));
#else // __MINGW32__
  return scope.Close(String::New("Windows_NT"));
#endif
}

static Handle<Value> GetOSRelease(const Arguments& args) {
  HandleScope scope(node_isolate);
  char release[256];

#ifdef __POSIX__
  struct utsname info;

  uname(&info);
  strncpy(release, info.release, strlen(info.release));
  release[strlen(info.release)] = 0;

#else // __MINGW32__
  OSVERSIONINFO info;
  info.dwOSVersionInfoSize = sizeof(info);

  if (GetVersionEx(&info) == 0) {
    return Undefined(node_isolate);
  }

  sprintf(release, "%d.%d.%d", static_cast<int>(info.dwMajorVersion),
      static_cast<int>(info.dwMinorVersion), static_cast<int>(info.dwBuildNumber));
#endif

  return scope.Close(String::New(release));
}

static Handle<Value> GetCPUInfo(const Arguments& args) {
  HandleScope scope(node_isolate);
  uv_cpu_info_t* cpu_infos;
  int count, i;

  uv_err_t err = uv_cpu_info(&cpu_infos, &count);

  if (err.code != UV_OK) {
    return Undefined(node_isolate);
  }

  Local<Array> cpus = Array::New();

  for (i = 0; i < count; i++) {
    Local<Object> times_info = Object::New();
    times_info->Set(String::New("user"),
      Integer::New(cpu_infos[i].cpu_times.user, node_isolate));
    times_info->Set(String::New("nice"),
      Integer::New(cpu_infos[i].cpu_times.nice, node_isolate));
    times_info->Set(String::New("sys"),
      Integer::New(cpu_infos[i].cpu_times.sys, node_isolate));
    times_info->Set(String::New("idle"),
      Integer::New(cpu_infos[i].cpu_times.idle, node_isolate));
    times_info->Set(String::New("irq"),
      Integer::New(cpu_infos[i].cpu_times.irq, node_isolate));

    Local<Object> cpu_info = Object::New();
    cpu_info->Set(String::New("model"), String::New(cpu_infos[i].model));
    cpu_info->Set(String::New("speed"),
                  Integer::New(cpu_infos[i].speed, node_isolate));
    cpu_info->Set(String::New("times"), times_info);
    (*cpus)->Set(i,cpu_info);
  }

  uv_free_cpu_info(cpu_infos, count);

  return scope.Close(cpus);
}

static Handle<Value> GetFreeMemory(const Arguments& args) {
  HandleScope scope(node_isolate);
  double amount = uv_get_free_memory();

  if (amount < 0) {
    return Undefined(node_isolate);
  }

  return scope.Close(Number::New(amount));
}

static Handle<Value> GetTotalMemory(const Arguments& args) {
  HandleScope scope(node_isolate);
  double amount = uv_get_total_memory();

  if (amount < 0) {
    return Undefined(node_isolate);
  }

  return scope.Close(Number::New(amount));
}

static Handle<Value> GetUptime(const Arguments& args) {
  HandleScope scope(node_isolate);
  double uptime;

  uv_err_t err = uv_uptime(&uptime);

  if (err.code != UV_OK) {
    return Undefined(node_isolate);
  }

  return scope.Close(Number::New(uptime));
}

static Handle<Value> GetLoadAvg(const Arguments& args) {
  HandleScope scope(node_isolate);
  double loadavg[3];
  uv_loadavg(loadavg);

  Local<Array> loads = Array::New(3);
  loads->Set(0, Number::New(loadavg[0]));
  loads->Set(1, Number::New(loadavg[1]));
  loads->Set(2, Number::New(loadavg[2]));

  return scope.Close(loads);
}


static Handle<Value> GetInterfaceAddresses(const Arguments& args) {
  HandleScope scope(node_isolate);
  uv_interface_address_t* interfaces;
  int count, i;
  char ip[INET6_ADDRSTRLEN];
  Local<Object> ret, o;
  Local<String> name, family;
  Local<Array> ifarr;

  uv_err_t err = uv_interface_addresses(&interfaces, &count);

  if (err.code != UV_OK)
    return ThrowException(UVException(err.code, "uv_interface_addresses"));

  ret = Object::New();

  for (i = 0; i < count; i++) {
    name = String::New(interfaces[i].name);
    if (ret->Has(name)) {
      ifarr = Local<Array>::Cast(ret->Get(name));
    } else {
      ifarr = Array::New();
      ret->Set(name, ifarr);
    }

    if (interfaces[i].address.address4.sin_family == AF_INET) {
      uv_ip4_name(&interfaces[i].address.address4,ip, sizeof(ip));
      family = String::New("IPv4");
    } else if (interfaces[i].address.address4.sin_family == AF_INET6) {
      uv_ip6_name(&interfaces[i].address.address6, ip, sizeof(ip));
      family = String::New("IPv6");
    } else {
      strncpy(ip, "<unknown sa family>", INET6_ADDRSTRLEN);
      family = String::New("<unknown>");
    }

    o = Object::New();
    o->Set(String::New("address"), String::New(ip));
    o->Set(String::New("family"), family);

    const bool internal = interfaces[i].is_internal;
    o->Set(String::New("internal"),
           internal ? True(node_isolate) : False(node_isolate));

    ifarr->Set(ifarr->Length(), o);
  }

  uv_free_interface_addresses(interfaces, count);

  return scope.Close(ret);
}


void OS::Initialize(v8::Handle<v8::Object> target) {
  HandleScope scope(node_isolate);

  NODE_SET_METHOD(target, "getEndianness", GetEndianness);
  NODE_SET_METHOD(target, "getHostname", GetHostname);
  NODE_SET_METHOD(target, "getLoadAvg", GetLoadAvg);
  NODE_SET_METHOD(target, "getUptime", GetUptime);
  NODE_SET_METHOD(target, "getTotalMem", GetTotalMemory);
  NODE_SET_METHOD(target, "getFreeMem", GetFreeMemory);
  NODE_SET_METHOD(target, "getCPUs", GetCPUInfo);
  NODE_SET_METHOD(target, "getOSType", GetOSType);
  NODE_SET_METHOD(target, "getOSRelease", GetOSRelease);
  NODE_SET_METHOD(target, "getInterfaceAddresses", GetInterfaceAddresses);
}


}  // namespace node

NODE_MODULE(node_os, node::OS::Initialize)<|MERGE_RESOLUTION|>--- conflicted
+++ resolved
@@ -57,14 +57,8 @@
 }
 
 static Handle<Value> GetHostname(const Arguments& args) {
-<<<<<<< HEAD
-  HandleScope scope(node_isolate);
-  char s[255];
-  int r = gethostname(s, 255);
-=======
-  HandleScope scope;
+  HandleScope scope(node_isolate);
   char buf[MAXHOSTNAMELEN + 1];
->>>>>>> 659fb238
 
   if (gethostname(buf, sizeof(buf))) {
 #ifdef __POSIX__
